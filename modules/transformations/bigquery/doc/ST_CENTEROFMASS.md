### ST_CENTEROFMASS

{{% bannerNote type="code" %}}
carto.ST_CENTEROFMASS(geog)
{{%/ bannerNote %}}

**Description**

Takes any Feature or a FeatureCollection and returns its center of mass using this formula: Centroid of Polygon.

* `geog`: `GEOGRAPHY` feature to be centered.

**Return type**

`GEOGRAPHY`

{{% customSelector %}}
**Example**
{{%/ customSelector %}}

``` sql
<<<<<<< HEAD
SELECT carto-os.carto.ST_CENTEROFMASS(ST_GEOGFROMTEXT("POLYGON ((30 10, 40 40, 20 40, 10 20, 30 10))"));
=======
SELECT `carto-os`.transformations.ST_CENTEROFMASS(ST_GEOGFROMTEXT("POLYGON ((30 10, 40 40, 20 40, 10 20, 30 10))"));
>>>>>>> 1b42a9ce
-- POINT(25.1730977433239 27.2789529273059) 
```<|MERGE_RESOLUTION|>--- conflicted
+++ resolved
@@ -19,10 +19,6 @@
 {{%/ customSelector %}}
 
 ``` sql
-<<<<<<< HEAD
-SELECT carto-os.carto.ST_CENTEROFMASS(ST_GEOGFROMTEXT("POLYGON ((30 10, 40 40, 20 40, 10 20, 30 10))"));
-=======
-SELECT `carto-os`.transformations.ST_CENTEROFMASS(ST_GEOGFROMTEXT("POLYGON ((30 10, 40 40, 20 40, 10 20, 30 10))"));
->>>>>>> 1b42a9ce
+SELECT `carto-os`.carto.ST_CENTEROFMASS(ST_GEOGFROMTEXT("POLYGON ((30 10, 40 40, 20 40, 10 20, 30 10))"));
 -- POINT(25.1730977433239 27.2789529273059) 
 ```