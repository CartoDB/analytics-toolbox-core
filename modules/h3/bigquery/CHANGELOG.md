--- conflicted
+++ resolved
@@ -6,11 +6,8 @@
 ## [1.2.1] - 2022-07-07
 
 ### Fixed
-<<<<<<< HEAD
 - Correctly handle large polygons in H3_POLYFILL.
-=======
 - Fixed wrong uppercase for quadbin and h3 tile ids
->>>>>>> 10e08ee0
 
 ## [1.2.0] - 2022-02-15
 
