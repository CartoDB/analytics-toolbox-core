### QUADINT_FROMZXY

{{% bannerNote type="code" %}}
carto.QUADINT_FROMZXY(z, x, y)
{{%/ bannerNote %}}

**Description**

Returns a quadint from `z`, `x`, `y` coordinates.

* `z`: `INT64` zoom level.
* `x`: `INT64` horizontal position of a tile.
* `y`: `INT64` vertical position of a tile.

**Constraints**

Tile coordinates `x` and `y` depend on the zoom level `z`. For both coordinates, the minimum value is 0, and the maximum value is two to the power of `z`, minus one (`2^z - 1`).

**Return type**

`INT64`

{{% customSelector %}}
**Example**
{{%/ customSelector %}}

```sql
<<<<<<< HEAD
SELECT carto-os.carto.QUADINT_FROMZXY(4, 9, 8);
=======
SELECT `carto-os`.quadkey.QUADINT_FROMZXY(4, 9, 8);
>>>>>>> 1b42a9ce
-- 4388
```<|MERGE_RESOLUTION|>--- conflicted
+++ resolved
@@ -25,10 +25,6 @@
 {{%/ customSelector %}}
 
 ```sql
-<<<<<<< HEAD
-SELECT carto-os.carto.QUADINT_FROMZXY(4, 9, 8);
-=======
-SELECT `carto-os`.quadkey.QUADINT_FROMZXY(4, 9, 8);
->>>>>>> 1b42a9ce
+SELECT `carto-os`.carto.QUADINT_FROMZXY(4, 9, 8);
 -- 4388
 ```