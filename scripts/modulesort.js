#!/usr/bin/env node

// This script returns a list of the modules
// ordered by checking their dependencies

const fs = require('fs');
const path = require('path');

const dir = 'modules';
const cloud = process.env.CLOUD || '';
const diff = process.env.GIT_DIFF || '';
const force = process.env.INPUT_FORCE_DEPLOY || '';
const input = [];
const output = [];

let sqlFunctions = require('child_process').execSync(`CLOUD=${cloud} IGNORE="VERSION _SHARE_CREATE _SHARE_REMOVE" INCLUDE_PRIVATE=1 ASJSON=1 node ${__dirname}/sqlfunctions.js`).toString();
sqlFunctions = JSON.parse(sqlFunctions);

<<<<<<< HEAD
let functionPattern;
switch (cloud) {
case 'snowflake':
case 'redshift': 
    functionPattern = (m, content) => sqlFunctions[m] && new RegExp(sqlFunctions[m].join('|')).test(content);
    break;
default: functionPattern = (m, content) => content.includes('@' + m); break;
}

=======
>>>>>>> 1bba972d
const modules = fs.readdirSync(dir);
modules.forEach(module => {
    const sqldir = path.join(dir, module, cloud, 'sql');
    if (fs.existsSync(sqldir)) {
        const files = fs.readdirSync(sqldir);
        const content = files.map(f => fs.readFileSync(path.join(sqldir, f)).toString()).join('');
        input.push({
            name: module,
            deps: modules.filter(m => m !== module && sqlFunctions[m] && new RegExp(sqlFunctions[m].map(x => '\\b' + x + '\\b').join('|')).test(content))
        });
    }
});

function add (i, include) {
    include = include || force === 'true' || diff === 'off' || diff.includes(path.join(dir, i.name, cloud));
    for (const dep of i.deps) {
        add(input.find(i => i.name === dep), include);
    }
    if (!output.includes(i.name) && include) {
        output.push(i.name);
    }
}

input.forEach(i => add(i));

process.stdout.write(output.join(' '));<|MERGE_RESOLUTION|>--- conflicted
+++ resolved
@@ -16,18 +16,6 @@
 let sqlFunctions = require('child_process').execSync(`CLOUD=${cloud} IGNORE="VERSION _SHARE_CREATE _SHARE_REMOVE" INCLUDE_PRIVATE=1 ASJSON=1 node ${__dirname}/sqlfunctions.js`).toString();
 sqlFunctions = JSON.parse(sqlFunctions);
 
-<<<<<<< HEAD
-let functionPattern;
-switch (cloud) {
-case 'snowflake':
-case 'redshift': 
-    functionPattern = (m, content) => sqlFunctions[m] && new RegExp(sqlFunctions[m].join('|')).test(content);
-    break;
-default: functionPattern = (m, content) => content.includes('@' + m); break;
-}
-
-=======
->>>>>>> 1bba972d
 const modules = fs.readdirSync(dir);
 modules.forEach(module => {
     const sqldir = path.join(dir, module, cloud, 'sql');
