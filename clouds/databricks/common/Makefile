# Makefile for Databricks modules

CLOUD = databricks

SQL_DEPLOY_PATH = /Shared/$(DB_DATASET_PREFIX)carto



ifneq (,$(wildcard $(ENV_DIR)/.env))
    include $(ENV_DIR)/.env
	export $(shell sed 's/=.*//' $(ENV_DIR)/.env)
endif

#.SILENT:

<<<<<<< HEAD
.PHONY: check venv
=======
build: 
	echo "Generating assembly jar"; \
	(cd "$(SCALA_DIR)" && exec sbt assembly)

test-unit:
	(cd "$(SCALA_DIR)" && exec sbt test)

clean:
	(cd "$(SCALA_DIR)" && exec sbt clean)

check:
ifndef DB_CLUSTER_ID
	$(error DB_CLUSTER_ID env variable is mandatory)
endif

upload-jars: clean build
	echo "Uploading jars"
	dbfs mkdirs $(JAR_DEPLOY_PATH)
	dbfs cp --overwrite $(JAR_DIR)/core-assembly-*-SNAPSHOT.jar $(JAR_DEPLOY_PATH)/analyticstoolbox-assembly-SNAPSHOT.jar
	echo "Jars uploaded"

upload-sql:
ifndef DB_SCHEMA
	echo "Databricks schema not defined, using default"
	$(eval DB_SCHEMA := default)
	echo $(DB_SCHEMA)
endif
	sed -i'.bkp' '1s/^/USE ${DB_SCHEMA};\n/' $(SQL_PATH)
	databricks workspace mkdirs $(SQL_DEPLOY_PATH)
	databricks workspace import --overwrite --language SQL $(SQL_PATH) $(SQL_DEPLOY_PATH)/createUDFs

create-udfs:
	sed -e 's/@@DB_CLUSTER_ID@@/${DB_CLUSTER_ID}/g' -e 's!@@SQLPath@@!$(SQL_DEPLOY_PATH)/createUDFs!g' $(COMMON_DIR)/submit-run-template.json > $(COMMON_DIR)/submit-run.json
	databricks runs submit --json-file $(COMMON_DIR)/submit-run.json --wait

# TODO: check if the job finishes ok

deploy: check upload-jars
	echo "Installing libraries"
	databricks libraries install --cluster-id $(DB_CLUSTER_ID) --jar $(JAR_DEPLOY_PATH)/analyticstoolbox-assembly-SNAPSHOT.jar
	echo "Libraries installed "
	$(MAKE) upload-sql		
	echo "Installing functions"
	$(MAKE) create-udfs
>>>>>>> 15bd83a7

venv:
	virtualenv -p python3 $(COMMON_DIR)/venv -q
	. $(COMMON_DIR)/venv/bin/activate && \
	python -m pip install -U pip -q && \
	pip install -r $(COMMON_DIR)/requirements.txt -q && \
	deactivate

<<<<<<< HEAD
=======
test-integration: check check-extra venv
	. $(COMMON_DIR)/venv/bin/activate && \
	for module in `ls $(CLOUD_DIR)/modules`; do \
		echo "> Module $${module}"; \
		pytest -rP -p no:warnings -vv modules/$${module} || exit 1; \
	done; \
	deactivate
	
test-integration-full:
	$(MAKE) deploy
	$(MAKE) test-integration || ($(MAKE) clean-deploy && exit 1)
	$(MAKE) clean-deploy

>>>>>>> 15bd83a7
check:
ifndef DB_CLUSTER_ID
	$(error DB_CLUSTER_ID env variable is mandatory)
endif

check-extra:
ifndef DATABRICKS_SERVER_HOSTNAME
	$(error DATABRICKS_SERVER_HOSTNAME is undefined)
endif
ifndef DATABRICKS_HTTP_PATH
	$(error DATABRICKS_HTTP_PATH is undefined)
endif
ifndef DATABRICKS_TOKEN
	$(error DATABRICKS_TOKEN is undefined)
endif<|MERGE_RESOLUTION|>--- conflicted
+++ resolved
@@ -11,56 +11,9 @@
 	export $(shell sed 's/=.*//' $(ENV_DIR)/.env)
 endif
 
-#.SILENT:
+.SILENT:
 
-<<<<<<< HEAD
 .PHONY: check venv
-=======
-build: 
-	echo "Generating assembly jar"; \
-	(cd "$(SCALA_DIR)" && exec sbt assembly)
-
-test-unit:
-	(cd "$(SCALA_DIR)" && exec sbt test)
-
-clean:
-	(cd "$(SCALA_DIR)" && exec sbt clean)
-
-check:
-ifndef DB_CLUSTER_ID
-	$(error DB_CLUSTER_ID env variable is mandatory)
-endif
-
-upload-jars: clean build
-	echo "Uploading jars"
-	dbfs mkdirs $(JAR_DEPLOY_PATH)
-	dbfs cp --overwrite $(JAR_DIR)/core-assembly-*-SNAPSHOT.jar $(JAR_DEPLOY_PATH)/analyticstoolbox-assembly-SNAPSHOT.jar
-	echo "Jars uploaded"
-
-upload-sql:
-ifndef DB_SCHEMA
-	echo "Databricks schema not defined, using default"
-	$(eval DB_SCHEMA := default)
-	echo $(DB_SCHEMA)
-endif
-	sed -i'.bkp' '1s/^/USE ${DB_SCHEMA};\n/' $(SQL_PATH)
-	databricks workspace mkdirs $(SQL_DEPLOY_PATH)
-	databricks workspace import --overwrite --language SQL $(SQL_PATH) $(SQL_DEPLOY_PATH)/createUDFs
-
-create-udfs:
-	sed -e 's/@@DB_CLUSTER_ID@@/${DB_CLUSTER_ID}/g' -e 's!@@SQLPath@@!$(SQL_DEPLOY_PATH)/createUDFs!g' $(COMMON_DIR)/submit-run-template.json > $(COMMON_DIR)/submit-run.json
-	databricks runs submit --json-file $(COMMON_DIR)/submit-run.json --wait
-
-# TODO: check if the job finishes ok
-
-deploy: check upload-jars
-	echo "Installing libraries"
-	databricks libraries install --cluster-id $(DB_CLUSTER_ID) --jar $(JAR_DEPLOY_PATH)/analyticstoolbox-assembly-SNAPSHOT.jar
-	echo "Libraries installed "
-	$(MAKE) upload-sql		
-	echo "Installing functions"
-	$(MAKE) create-udfs
->>>>>>> 15bd83a7
 
 venv:
 	virtualenv -p python3 $(COMMON_DIR)/venv -q
@@ -69,22 +22,6 @@
 	pip install -r $(COMMON_DIR)/requirements.txt -q && \
 	deactivate
 
-<<<<<<< HEAD
-=======
-test-integration: check check-extra venv
-	. $(COMMON_DIR)/venv/bin/activate && \
-	for module in `ls $(CLOUD_DIR)/modules`; do \
-		echo "> Module $${module}"; \
-		pytest -rP -p no:warnings -vv modules/$${module} || exit 1; \
-	done; \
-	deactivate
-	
-test-integration-full:
-	$(MAKE) deploy
-	$(MAKE) test-integration || ($(MAKE) clean-deploy && exit 1)
-	$(MAKE) clean-deploy
-
->>>>>>> 15bd83a7
 check:
 ifndef DB_CLUSTER_ID
 	$(error DB_CLUSTER_ID env variable is mandatory)
