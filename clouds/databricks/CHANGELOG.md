--- conflicted
+++ resolved
@@ -6,41 +6,33 @@
 
 The format is inspired by [Keep a Changelog](https://keepachangelog.com/en/1.0.0/).
 
-<<<<<<< HEAD
+## [Unreleased]
+
+## [0.1.1] - 2022-11
+
+### All modules
+
+#### Fix
+
+- Make cartofante the author and comitter of the release
+
+#### Improvement
+
+- Adapt to Semver
+
 ## [0.1.0] - 2022-11
 
 ### All modules
 
-#### New
+#### Feature
 
 - Create release workflows
-=======
-## [Unreleased]
-
-### All modules
-
-#### Fix
-
-- Make Job to publish libraries of each DW inherit the secrets of the parent job
-
-## [0.1.1] - 2022-11
-
-### All modules
-
-#### Fix
-
-- Make cartofante the author and comitter of the release
->>>>>>> bd67b4c4
-
-#### Improvement
-
-- Adapt to Semver
 
 ## [2022.10.19] - 2022-10-19
 
 ### All modules
 
-#### New
+#### Feature
 
 - Tasks to build installation packages
 
@@ -52,7 +44,7 @@
 
 ### All modules
 
-#### New
+#### Feature
 
 - Add VERSION_CORE function
 
@@ -74,7 +66,7 @@
 
 ### All modules
 
-#### New
+#### Feature
 
 - Add headers to functions that didn't have
 - Add make rule to publis artifact in local and sonatype
@@ -130,7 +122,7 @@
 
 ### Module indexing
 
-#### New
+#### Feature
 
 - Add ST_CRSFROMTEXT function.
 - Add ST_EXTENTFROMGEOM function.
@@ -142,25 +134,25 @@
 
 ### Module formatters
 
-#### New
+#### Feature
 
 - Add ST_ASTWKB function.
 
 ### Module parsers
 
-#### New
+#### Feature
 
 - Add ST_GEOMFROMWKT function.
 
 ### Module predicates
 
-#### New
+#### Feature
 
 - Add ST_COVERS function.
 
 ### Module transformations
 
-#### New
+#### Feature
 
 - Add ST_BUFFERPOINT function.
 - Add ST_DIFFERENCE function.
@@ -170,7 +162,7 @@
 
 ### Module accessors
 
-#### New
+#### Feature
 
 - Add ST_COORDDIM function.
 - Add ST_DIMENSION function.
@@ -191,7 +183,7 @@
 
 ### Module constructors
 
-#### New
+#### Feature
 
 - Add ST_MAKEBBOX function.
 - Add ST_MAKEBOX2D function.
@@ -203,7 +195,7 @@
 
 ### Module formatters
 
-#### New
+#### Feature
 
 - Add ST_ASBINARY function.
 - Add ST_ASGEOHASH function.
@@ -218,7 +210,7 @@
 
 ### Module measurements
 
-#### New
+#### Feature
 
 - Add ST_AREA function.
 - Add ST_DISTANCE function.
@@ -228,7 +220,7 @@
 
 ### Module parsers
 
-#### New
+#### Feature
 
 - Add ST_BOX2DFROMGEOHASH function.
 - Add ST_GEOMETRYFROMTEXT function.
@@ -247,7 +239,7 @@
 
 ### Module predicates
 
-#### New
+#### Feature
 
 - Add ST_CONTAINS function.
 - Add ST_CROSSES function.
@@ -262,7 +254,7 @@
 
 ### Module transformations
 
-#### New
+#### Feature
 
 - Add ST_ANTIMERIDIANSAFEGEOM function.
 - Add ST_BOUNDARY function.
