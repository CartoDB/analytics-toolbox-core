# Changelog

CARTO Analytics Toolbox Core for Databricks.

All notable changes to this project will be documented in this file.

The format is inspired by [Keep a Changelog](https://keepachangelog.com/en/1.0.0/).

<<<<<<< HEAD
## [2022.09.20] - 2022-09-20

### All modules
#### Changed
- Set default compression codec to snappy
=======
## [2022.09.16] - 2022-09-16

### All modules
#### Added
- Add headers to functions that didn't have
- Add make rule to publis artifact in local and sonatype
- Add make rule to check and create headers
#### Changed
- change makefiles and sbt file to prepare the at advance

### Module parsers
### Fixed
- Fix the parser tests that had old user function names
>>>>>>> 7ab5d6f7

## [2022.09.15] - 2022-09-15

### All modules
#### Changed
- The XY precission of the TWKBWriter is set to 5.

### Module formatters
#### Fixed
- Fix the doc of the transformers functions ST_ASLATLONTEXT and ST_ASTEXT.

## [2022.09.06] - 2022-09-06

### Module accessors
#### Fixed
- Fix the bug in ST_COORDDIM that was adding z coordinate to geometries.

### Module indexing
#### Fixed
- Fix the cast ClassCastException in ST_GEOMREPROJECT.

## [2022.09.01] - 2022-09-01

### All modules
#### Changed
- Refactor databricks cloud to adapt it to the new cloud structure

## [2022.08.29] - 2022-08-29

### Module indexing
#### Added
- Add ST_CRSFROMTEXT function.
- Add ST_EXTENTFROMGEOM function.
- Add ST_EXTENTTOGEOM function.
- Add ST_GEOMREPROJECT function.
- Add ST_MAKEEXTENT function.
- Add ST_PARTITIONCENTROID function.
- Add ST_Z2LATLON function.

### Module formatters
#### Added
- Add ST_ASTWKB function.

### Module parsers
#### Added
- Add ST_GEOMFROMWKT function.

### Module predicates
#### Added
- Add ST_COVERS function.

### Module transformations
#### Added
- Add ST_BUFFERPOINT function.
- Add ST_DIFFERENCE function.
- Add ST_SIMPLIFY function.

## [2022.08.19] - 2022-08-19

### Module accessors
#### Added
- Add ST_COORDDIM function.
- Add ST_DIMENSION function.
- Add ST_ENVELOPE function.
- Add ST_GEOMETRYN function.
- Add ST_ISCLOSED function.
- Add ST_ISCOLLECTION function.
- Add ST_ISEMPTY function.
- Add ST_ISGEOMFIELD function.
- Add ST_ISRING function.
- Add ST_ISSIMPLE function.
- Add ST_ISVALID function.
- Add ST_NUMGEOMETRIES function.
- Add ST_NUMPOINTS function.
- Add ST_POINTN function.
- Add ST_Y function.
- Add ST_X function.

### Module constructors
#### Added
- Add ST_MAKEBBOX function.
- Add ST_MAKEBOX2D function.
- Add ST_MAKELINE function.
- Add ST_MAKEPOINT function.
- Add ST_MAKEPOINTM function.
- Add ST_MAKEPOLYGON function.
- Add ST_POINT function.

### Module formatters
#### Added
- Add ST_ASBINARY function.
- Add ST_ASGEOHASH function.
- Add ST_ASGEOJSON function.
- Add ST_ASLATLONTEXT function.
- Add ST_ASTEXT function.
- Add ST_BYTEARRAY function.
- Add ST_CASTTOGEOMETRY function.
- Add ST_CASTTOLINESTRING function.
- Add ST_CASTTOPOINT function.
- Add ST_CASTTOPOLYGON function.

### Module measurements
#### Added
- Add ST_AREA function.
- Add ST_DISTANCE function.
- Add ST_DISTANCESPHERE function.
- Add ST_LENGTH function.
- Add ST_LENGTHSPHERE function.

### Module parsers
#### Added
- Add ST_BOX2DFROMGEOHASH function.
- Add ST_GEOMETRYFROMTEXT function.
- Add ST_GEOMFROMGEOHASH function.
- Add ST_GEOMFROMGEOJSON function.
- Add ST_GEOMFROMWKB function.
- Add ST_GEOMFROMWKT function.
- Add ST_LINEFROMTEXT function.
- Add ST_MLINEFROMTEXT function.
- Add ST_MPOINTFROMTEXT function.
- Add ST_MPOLYFROMTEXT function.
- Add ST_POINTFROMGEOHASH function.
- Add ST_POINTFROMTEXT function.
- Add ST_POINTFROMWKB function.
- Add ST_POLYGONFROMTEXT function.

### Module predicates
#### Added
- Add ST_CONTAINS function.
- Add ST_CROSSES function.
- Add ST_DISJOINT function.
- Add ST_EQUALS function.
- Add ST_INTERSECTS function.
- Add ST_OVERLAPS function.
- Add ST_RELATE function.
- Add ST_RELATEBOOL function.
- Add ST_TOUCHES function.
- Add ST_WITHIN function.

### Module transformations
#### Added
- Add ST_ANTIMERIDIANSAFEGEOM function.
- Add ST_BOUNDARY function.
- Add ST_CENTROID function.
- Add ST_CLOSESTPOINT function.
- Add ST_CONVEXHULL function.
- Add ST_EXTERIORRING function.
- Add ST_IDLSAFEGEOM function.
- Add ST_INTERIORRINGN function.
- Add ST_INTERSECTION function.
- Add ST_TRANSLATE function.<|MERGE_RESOLUTION|>--- conflicted
+++ resolved
@@ -6,13 +6,12 @@
 
 The format is inspired by [Keep a Changelog](https://keepachangelog.com/en/1.0.0/).
 
-<<<<<<< HEAD
 ## [2022.09.20] - 2022-09-20
 
 ### All modules
 #### Changed
 - Set default compression codec to snappy
-=======
+
 ## [2022.09.16] - 2022-09-16
 
 ### All modules
@@ -26,7 +25,6 @@
 ### Module parsers
 ### Fixed
 - Fix the parser tests that had old user function names
->>>>>>> 7ab5d6f7
 
 ## [2022.09.15] - 2022-09-15
 
