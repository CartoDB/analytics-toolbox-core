--- conflicted
+++ resolved
@@ -2,13 +2,9 @@
 
 ROOT_DIR := $(shell dirname $(abspath $(lastword $(MAKEFILE_LIST))))
 
-<<<<<<< HEAD
 COMMON_DIR = $(ROOT_DIR)/common
 
 include $(COMMON_DIR)/Makefile
-=======
-include $(ROOT_DIR)/common/Makefile
->>>>>>> 7ab5d6f7
 
 .SILENT:
 
