<<<<<<< HEAD
# TODO
=======
# Changelog

CARTO Analytics Toolbox Core for Redshift.

All notable changes to this project will be documented in this file.

The format is inspired by [Keep a Changelog](https://keepachangelog.com/en/1.0.0/).

## [2022.08.19] - 2022-08-19

### Module s2
#### Fixed
- Fix S2_BOUNDARY inverted coordinates.

## [2022.07.14] - 2022-07-14

### Module quadbin
#### Changed
- Update functions volatility.
- QUADBIN_FROMZXY accepting BIGINTs as params instead of INTs.

## [2022.07.08] - 2022-07-08

### Module quadbin
#### Changed
- Release SQL version of QUADBIN_TOZXY.

## [2022.06.24] - 2022-06-24

### Module quadbin
#### Added
- Add QUADBIN_BBOX function.
- Add QUADBIN_BOUNDARY function.
- Add QUADBIN_CENTER function.
- Add QUADBIN_FROMGEOGPOINT function.
- Add QUADBIN_FROMLONGLAT function.
- Add QUADBIN_FROMZXY function.
- Add QUADBIN_ISVALID function.
- Add QUADBIN_KRING function.
- Add QUADBIN_KRING_DISTANCES function.
- Add QUADBIN_POLYFILL function.
- Add QUADBIN_RESOLUTION function.
- Add QUADBIN_SIBLING function.
- Add QUADBIN_TOCHILDREN function.
- Add QUADBIN_TOPARENT function.
- Add QUADBIN_TOZXY function.

## [2021.12.16] - 2021-12-16

### Module transformations
#### Fixed
- Refactor of internal __ST_GEOMFROMGEOJSON function to avoid UDFs nestig Redshift limitations

## [2021.12.10] - 2021-12-10

### Module constructors
#### Changed
- Deployment schema "carto" instead of "constructors".
#### Removed
- Remove VERSION function.

### Module placekey
#### Changed
- Deployment schema "carto" instead of "placekey".
- Rename H3_ASPLACEKEY function to PLACEKEY_FROMH3.
- Rename PLACEKEY_ASH3 function to PLACEKEY_TOH3.
- Rename ISVALID function to PLACEKEY_ISVALID.
#### Removed
- Remove VERSION function.

### Module processing
#### Changed
- Deployment schema "carto" instead of "processing".
#### Removed
- Remove VERSION function.

### Module s2
#### Changed
- Deployment schema "carto" instead of "s2".
- Rename HILBERTQUADKEY_FROMID function to S2_TOHILBERTQUADKEY.
- Rename ID_FROMHILBERTQUADKEY function to S2_FROMHILBERTQUADKEY.
- Rename ID_FROMTOKEN function to S2_FROMTOKEN.
- Rename ID_FROMUINT64REPR function to S2_FROMUINT64REPR.
- Rename LONGLAT_ASID function to S2_FROMLONGLAT.
- Rename RESOLUTION function to S2_RESOLUTION.
- Rename ST_ASID function to S2_FROMGEOGPOINT.
- Rename ST_ASID_POLYFILL_BBOX function to S2_POLYFILL_BBOX.
- Rename ST_BOUNDARY function to S2_BOUNDARY.
- Rename TOCHILDREN function to S2_TOCHILDREN.
- Rename TOKEN_FROMID function to S2_TOTOKEN.
- Rename TOPARENT function to S2_TOPARENT.
- Rename UINT64REPR_FROMID function to S2_TOUINT64REPR.
#### Removed
- Remove VERSION function.

### Module transformations
#### Changed
- Deployment schema "carto" instead of "transformations".
#### Removed
- Remove VERSION function.

## [2021.10.06] - 2021-10-06

### Module processing
#### Added
- Create processing module.
- Add VERSION function.
- Add ST_POLYGONIZE function.
- Add ST_DELAUNAYLINES function.
- Add ST_DELAUNAYPOLYGONS function.
- Add ST_VORONOILINES function.
- Add ST_VORONOIPOLYGONS function.

### Module transformations
#### Added
- Create transformations module.
- Add VERSION function.
- Add ST_CENTERMEAN function.
- Add ST_CENTROID function.
- Add ST_CENTEROFMASS function
- Add ST_CENTERMEDIAN function
- Add ST_GREATCIRCLE function
- Add ST_DESTINATION function

## [2021.09.23] - 2021-09-23

### Module s2
#### Added
- Create s2 module.
- Add HILBERTQUADKEY_FROMID function.
- Add ID_FROMHILBERTQUADKEY function.
- Add ID_FROMTOKEN function.
- Add ID_FROMUINT64REPR function.
- Add LONGLAT_ASID function.
- Add RESOLUTION function.
- Add ST_ASID function.
- Add ST_ASID_POLYFILL_BBOX function.
- Add ST_BOUNDARY function.
- Add TOCHILDREN function.
- Add TOKEN_FROMID function.
- Add TOPARENT function.
- Add UINT64REPR_FROMID function.
- Add VERSION function.

## [2021.09.17] - 2021-09-17

### Module constructors
#### Added
- Create constructors module.
- Add ST_BEZIERSPLINE function.
- Add ST_MAKEELLIPSE function.
- Add ST_MAKEENVELOPE function.
- Add ST_TILEENVELOPE function.
- Add VERSION function.

## [2021.09.07] - 2021-09-07

### Module placekey
#### Added
- Create placekey module.
- Add H3_ASPLACEKEY function.
- Add PLACEKEY_ASH3 function.
- Add ISVALID function.
- Add VERSION function.
>>>>>>> 217cee56
<|MERGE_RESOLUTION|>--- conflicted
+++ resolved
@@ -1,6 +1,3 @@
-<<<<<<< HEAD
-# TODO
-=======
 # Changelog
 
 CARTO Analytics Toolbox Core for Redshift.
@@ -164,5 +161,4 @@
 - Add H3_ASPLACEKEY function.
 - Add PLACEKEY_ASH3 function.
 - Add ISVALID function.
-- Add VERSION function.
->>>>>>> 217cee56
+- Add VERSION function.