--- conflicted
+++ resolved
@@ -6,48 +6,47 @@
 
 The format is inspired by [Keep a Changelog](https://keepachangelog.com/en/1.0.0/).
 
-<<<<<<< HEAD
+## [Unreleased]
+
+### Quadbin
+
+#### Feature
+
+- Add QUADBIN_FROMQUADKEY function
+- Add QUADBIN_TOQUADKEY function
+
+## [0.1.1] - 2022-11
+
+### All modules
+
+#### Fix
+
+- Make cartofante the author and comitter of the release
+
+#### Improvement
+
+- Adapt to Semver
+
 ## [0.1.0] - 2022-11
 
 ### All modules
 
-#### New
+#### Feature
 
 - Create release workflows
-=======
-## [Unreleased]
-
-### All modules
-
-#### Fix
-
-- Make Job to publish libraries of each DW inherit the secrets of the parent job
-
-## [0.1.1] - 2022-11
-
-### All modules
-
-#### Fix
-
-- Make cartofante the author and comitter of the release
->>>>>>> bd67b4c4
-
-#### Improvement
-
-- Adapt to Semver
 
 ## [2022.10.07] - 2022-10-07
 
 ### Module clustering
 
-#### New
+#### Feature
 
 - Move ST_CLUSTERKMEANS function to core.
 - Move CREATE_CLUSTERKMEANS procedure to core.
 
 ### Module random
 
-#### New
+#### Feature
 
 - Move ST_GENERATEPOINTS function to core.
 
@@ -80,7 +79,7 @@
 
 ### Module quadbin
 
-#### New
+#### Feature
 
 - Add QUADBIN_BBOX function.
 - Add QUADBIN_BOUNDARY function.
@@ -178,7 +177,7 @@
 
 ### Module processing
 
-#### New
+#### Feature
 
 - Create processing module.
 - Add VERSION function.
@@ -190,7 +189,7 @@
 
 ### Module transformations
 
-#### New
+#### Feature
 
 - Create transformations module.
 - Add VERSION function.
@@ -205,7 +204,7 @@
 
 ### Module s2
 
-#### New
+#### Feature
 
 - Create s2 module.
 - Add HILBERTQUADKEY_FROMID function.
@@ -227,7 +226,7 @@
 
 ### Module constructors
 
-#### New
+#### Feature
 
 - Create constructors module.
 - Add ST_BEZIERSPLINE function.
@@ -240,7 +239,7 @@
 
 ### Module placekey
 
-#### New
+#### Feature
 
 - Create placekey module.
 - Add H3_ASPLACEKEY function.
