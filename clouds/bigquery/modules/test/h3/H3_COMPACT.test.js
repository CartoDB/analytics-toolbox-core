const { runQuery } = require('../../../common/test-utils');

test('Work as expected with NULLish values', async () => {
    let query = `
        SELECT
        \`@@BQ_DATASET@@.H3_COMPACT\`(NULL) as c,
        \`@@BQ_DATASET@@.H3_UNCOMPACT\`(NULL, 5) as u
    `;

    let rows = await runQuery(query);
    expect(rows.length).toEqual(1);
    expect(rows[0].c).toEqual([]);
    expect(rows[0].u).toEqual([]);

    query = `
        SELECT
        \`@@BQ_DATASET@@.H3_COMPACT\`([]) as c,
        \`@@BQ_DATASET@@.H3_UNCOMPACT\`([], 5) as u
    `;
    rows = await runQuery(query);
    expect(rows.length).toEqual(1);
    expect(rows[0].c).toEqual([]);
    expect(rows[0].u).toEqual([]);
});

test('Work with polyfill arrays', async () => {
    const query = `
        WITH poly AS
        (
        SELECT \`@@BQ_DATASET@@.H3_POLYFILL\`(ST_GEOGFROMTEXT('POLYGON((-122.4089866999972145 37.813318999983238, -122.3805436999997056 37.7866302000007224, -122.3544736999993603 37.7198061999978478, -122.5123436999983966 37.7076131999975672, -122.5247187000021967 37.7835871999971715, -122.4798767000009008 37.8151571999998453, -122.4089866999972145 37.813318999983238))'), 9) AS v
        )
        SELECT
        ARRAY_LENGTH(v) AS original,
        ARRAY_LENGTH(\`@@BQ_DATASET@@.H3_COMPACT\`(v)) AS compacted,
        ARRAY_LENGTH(\`@@BQ_DATASET@@.H3_UNCOMPACT\`(\`@@BQ_DATASET@@.H3_COMPACT\`(v), 9)) AS uncompacted
        FROM poly
    `;

    const rows = await runQuery(query);
    expect(rows.length).toEqual(1);
<<<<<<< HEAD
    expect(rows[0].original).toEqual(1332);
    expect(rows[0].compacted).toEqual(222);
    expect(rows[0].uncompacted).toEqual(1332);
=======
    expect(rows[0].original).toEqual(1331);
    expect(rows[0].compacted).toEqual(221);
    expect(rows[0].uncompacted).toEqual(1331);
>>>>>>> 93d214b4
});<|MERGE_RESOLUTION|>--- conflicted
+++ resolved
@@ -38,13 +38,7 @@
 
     const rows = await runQuery(query);
     expect(rows.length).toEqual(1);
-<<<<<<< HEAD
-    expect(rows[0].original).toEqual(1332);
-    expect(rows[0].compacted).toEqual(222);
-    expect(rows[0].uncompacted).toEqual(1332);
-=======
     expect(rows[0].original).toEqual(1331);
     expect(rows[0].compacted).toEqual(221);
     expect(rows[0].uncompacted).toEqual(1331);
->>>>>>> 93d214b4
 });