--- conflicted
+++ resolved
@@ -1,150 +1,5 @@
 const { runQuery } = require('../../../common/test-utils');
 
-<<<<<<< HEAD
-test('H3_POLYFILL check input values round 1', async () => {
-    const query = `
-        WITH inputs AS
-        (
-        -- NULL and empty
-        SELECT 8 AS id, NULL as geom, 2 as resolution UNION ALL
-        SELECT 9 AS id, ST_GEOGFROMTEXT('POLYGON EMPTY') as geom, 2 as resolution UNION ALL
-
-        -- Invalid resolution
-        SELECT 10 AS id, ST_GEOGFROMTEXT('POLYGON((0 0, 0 10, 10 10, 10 0, 0 0))') as geom, -1 as resolution UNION ALL
-        -- SELECT 11 AS id, ST_GEOGFROMTEXT('POLYGON((0 0, 0 10, 10 10, 10 0, 0 0))') as geom, 16 as resolution
-        SELECT 12 AS id, ST_GEOGFROMTEXT('POLYGON((0 0, 0 10, 10 10, 10 0, 0 0))') as geom, NULL as resolution
-        )
-        SELECT
-        ARRAY_LENGTH(\`@@BQ_DATASET@@.H3_POLYFILL\`(geom, resolution)) AS id_count
-        FROM inputs
-        ORDER BY id ASC
-    `;
-
-    const rows = await runQuery(query);
-    expect(rows.length).toEqual(4);
-    expect(rows.map((r) => r.id_count)).toEqual([
-        null,
-        null,
-        null,
-        null
-    ]);
-});
-
-test('H3_POLYFILL check input values round 2', async () => {
-    const query = `
-        WITH inputs AS
-        (
-        -- Invalid resolution
-           -- uncommenting the below query result in unuexpected
-           -- _INIT executtion that result in timout in the subsequent
-           -- query with wrong resulution 16
-        -- SELECT 10 AS id, ST_GEOGFROMTEXT('POLYGON((0 0, 0 10, 10 10, 10 0, 0 0))') as geom, -1 as resolution UNION ALL
-        SELECT 11 AS id, ST_GEOGFROMTEXT('POLYGON((0 0, 0 10, 10 10, 10 0, 0 0))') as geom, 16 as resolution
-        )
-        SELECT
-        ARRAY_LENGTH(\`@@BQ_DATASET@@.H3_POLYFILL\`(geom, resolution)) AS id_count
-        FROM inputs
-        ORDER BY id ASC
-    `;
-
-    const rows = await runQuery(query);
-    expect(rows.length).toEqual(1);
-    expect(rows.map((r) => r.id_count)).toEqual([
-        null
-    ]);
-});
-
-test('H3_POLYFILL returns the proper INT64s round 1', async () => {
-    const query = `
-        WITH inputs AS
-        (
-        SELECT 1 AS id, ST_GEOGFROMTEXT('POLYGON((-122.4089866999972145 37.813318999983238, -122.3805436999997056 37.7866302000007224, -122.3544736999993603 37.7198061999978478, -122.5123436999983966 37.7076131999975672, -122.5247187000021967 37.7835871999971715, -122.4798767000009008 37.8151571999998453, -122.4089866999972145 37.813318999983238))') as geom, 9 as resolution UNION ALL
-        SELECT 2 AS id, ST_GEOGFROMTEXT('POLYGON((0 0, 0 10, 10 10, 10 0, 0 0))') as geom, 2 as resolution UNION ALL
-        SELECT 3 AS id, ST_GEOGFROMTEXT('POLYGON((20 20, 20 30, 30 30, 30 20, 20 20))') as geom, 2 as resolution UNION ALL
-        -- 4 is a multipolygon containing geom ids 2, 3
-        SELECT 4 AS id, ST_GEOGFROMTEXT('MULTIPOLYGON(((0 0, 0 10, 10 10, 10 0, 0 0)), ((20 20, 20 30, 30 30, 30 20, 20 20)))') as geom, 2 as resolution UNION ALL
-        SELECT 5 AS id, ST_GEOGFROMTEXT('GEOMETRYCOLLECTION(POLYGON((20 20, 20 30, 30 30, 30 20, 20 20)), POINT(0 10), LINESTRING(0 0, 1 1),MULTIPOLYGON(((-50 -50, -50 -40, -40 -40, -40 -50, -50 -50)), ((50 50, 50 40, 40 40, 40 50, 50 50))))') as geom, 2 as resolution UNION ALL
-
-        SELECT 6 AS id, ST_GEOGFROMTEXT('POLYGON((0 0, 0 .0001, .0001 .0001, .0001 0, 0 0))') as geom, 15 as resolution UNION ALL
-        SELECT 7 AS id, ST_GEOGFROMTEXT('POLYGON((0 0, 0 50, 50 50, 50 0, 0 0))') as geom, 0 as resolution
-        )
-        SELECT
-        ARRAY_LENGTH(\`@@BQ_DATASET@@.H3_POLYFILL\`(geom, resolution)) AS id_count
-        FROM inputs
-        ORDER BY id ASC
-    `;
-
-    const rows = await runQuery(query);
-    expect(rows.length).toEqual(7);
-    expect(rows.map((r) => r.id_count)).toEqual([
-        1332,
-        27,
-        18,
-        45,
-        59,
-        219,
-        13
-    ]);
-});
-
-test('H3_POLYFILL returns the proper INT64s with different geogs', async () => {
-    const query = `
-        WITH inputs AS
-        (
-        -- Other supported types
-        SELECT 13 AS id, ST_GEOGFROMTEXT('POINT(0 0)') as geom, 15 as resolution UNION ALL
-        SELECT 14 AS id, ST_GEOGFROMTEXT('MULTIPOINT(0 0, 1 1)') as geom, 15 as resolution UNION ALL
-        SELECT 15 AS id, ST_GEOGFROMTEXT('LINESTRING(0 0, 1 1)') as geom, 3 as resolution UNION ALL
-        SELECT 16 AS id, ST_GEOGFROMTEXT('MULTILINESTRING((0 0, 1 1), (2 2, 3 3))') as geom, 3 as resolution UNION ALL
-        -- 15 is a geometry collection containing only not supported types
-        SELECT 17 AS id, ST_GEOGFROMTEXT('GEOMETRYCOLLECTION(POINT(0 0), LINESTRING(1 2, 2 1))') as geom, 1 as resolution UNION ALL
-        -- Polygon larger than 180 degrees
-        SELECT 18 AS id, ST_GEOGFROMGEOJSON('{"type":"Polygon","coordinates":[[[-161.44993041898587,-3.77971025880735],[129.99811811657568,-3.77971025880735],[129.99811811657568,63.46915831771922],[-161.44993041898587,63.46915831771922],[-161.44993041898587,-3.77971025880735]]]}') as geom, 3 as resolution
-        )
-        SELECT
-        ARRAY_LENGTH(\`@@BQ_DATASET@@.H3_POLYFILL\`(geom, resolution)) AS id_count
-        FROM inputs
-        ORDER BY id ASC
-    `;
-
-    const rows = await runQuery(query);
-    expect(rows.length).toEqual(6);
-    expect(rows.map((r) => r.id_count)).toEqual([
-        1,
-        1,
-        2,
-        4,
-        1,
-        16436
-    ]);
-});
-
-test('H3_POLYFILL returns the expected values', async () => {
-    /* Any cell should cover only 1 h3 cell at its resolution (itself) */
-    /* This query has been splitted in Snowflake to avoid JS memory limits reached*/
-    const query = `
-        WITH points AS
-        (
-            SELECT ST_GEOGPOINT(0, 0) AS geog
-            --SELECT ST_GEOGPOINT(-122.4089866999972145, 37.813318999983238) AS geog UNION ALL
-            --SELECT ST_GEOGPOINT(-122.0553238, 37.3615593) AS geog
-        ),
-        polyfills AS
-        (
-            SELECT
-                \`@@BQ_DATASET@@.H3_POLYFILL\`(geog, resolution) p,
-                \`@@BQ_DATASET@@.H3_FROMGEOGPOINT\`(geog, resolution) AS h3_id
-            FROM points, UNNEST(GENERATE_ARRAY(0, 15, 1)) resolution
-        )
-        SELECT
-            *
-        FROM  polyfills
-        WHERE
-            ARRAY_LENGTH(p) != 1 OR
-            p[OFFSET(0)] != h3_id
-    `;
-
-=======
 const point = 'POINT(-3.7115216913662175 40.41092231814629)'
 const multiPoint = 'MULTIPOINT ((-3.7115216913662175 40.41092231814629),(-3.7112427416286686 40.41200062990766),(-3.710985249563239 40.41080795073389))'
 const line = 'LINESTRING(-3.7142468157253483 40.40915777072141,-3.712337082906745 40.41110203797309,-3.711178368612311 40.40969694289874,-3.709290093465827 40.411396123927084)'
@@ -190,7 +45,6 @@
 ])('H3_POLYFILL_MODE should work with %p mode %p at resolution %p', async (_, mode, resolution, geom, output) => {
     const query = `SELECT TO_JSON_STRING(\`@@BQ_DATASET@@.H3_POLYFILL_MODE\`(
         ST_GEOGFROMTEXT('${geom}'), ${resolution}, '${mode}')) AS output`;
->>>>>>> 93d214b4
     const rows = await runQuery(query);
     expect(rows.length).toEqual(1);
     expect(rows[0].output).toEqual(output);
