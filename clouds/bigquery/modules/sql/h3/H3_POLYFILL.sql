---------------------------------
-- Copyright (C) 2021-2023 CARTO
---------------------------------

CREATE OR REPLACE FUNCTION `@@BQ_DATASET@@.__H3_POLYFILL_GEOJSON`
(geojson STRING, _resolution INT64)
RETURNS ARRAY<STRING>
DETERMINISTIC
LANGUAGE js
OPTIONS (
    library = ["@@BQ_LIBRARY_BUCKET@@"]
)
AS """
<<<<<<< HEAD
    if (!geojson || _resolution == null) {
        return null
    }

    const resolution = Number(_resolution)
    if (resolution < 0 || resolution > 15) {
        return null
    }

=======
    const resolution = Number(_resolution)
>>>>>>> 93d214b4
    const bboxA = [-180, -90, 0, 90]
    const bboxB = [0, -90, 180, 90]
    const featureGeometry = JSON.parse(geojson)
    let polygonCoordinatesA = []
    let polygonCoordinatesB = []
    switch(featureGeometry.type) {
        case 'GeometryCollection':
            featureGeometry.geometries.forEach(function (geom) {
                if (geom.type === 'MultiPolygon') {
                    var clippedGeometryA = lib.h3.bboxClip(geom, bboxA).geometry
                    polygonCoordinatesA = polygonCoordinatesA.concat(clippedGeometryA.coordinates)
                    var clippedGeometryB = lib.h3.bboxClip(geom, bboxB).geometry
                    polygonCoordinatesB = polygonCoordinatesB.concat(clippedGeometryB.coordinates)
                } else if (geom.type === 'Polygon') {
                    var clippedGeometryA = lib.h3.bboxClip(geom, bboxA).geometry
                    polygonCoordinatesA = polygonCoordinatesA.concat([clippedGeometryA.coordinates])
                    var clippedGeometryB = lib.h3.bboxClip(geom, bboxB).geometry
                    polygonCoordinatesB = polygonCoordinatesB.concat([clippedGeometryB.coordinates])
                }
            })
        break
        case 'MultiPolygon':
            var clippedGeometryA = lib.h3.bboxClip(featureGeometry, bboxA).geometry
            polygonCoordinatesA = clippedGeometryA.coordinates
            var clippedGeometryB = lib.h3.bboxClip(featureGeometry, bboxB).geometry
            polygonCoordinatesB = clippedGeometryB.coordinates
        break
        case 'Polygon':
            var clippedGeometryA = lib.h3.bboxClip(featureGeometry, bboxA).geometry
            polygonCoordinatesA = [clippedGeometryA.coordinates]
            var clippedGeometryB = lib.h3.bboxClip(featureGeometry, bboxB).geometry
            polygonCoordinatesB = [clippedGeometryB.coordinates]
        break
        default:
            return null
    }

    if (polygonCoordinatesA.length + polygonCoordinatesB.length === 0) {
        return null
    }

    let hexesA = polygonCoordinatesA.reduce(
        (acc, coordinates) => acc.concat(lib.h3.polyfill(coordinates, resolution, true)),
        []
    ).filter(h => h != null)
    let hexesB = polygonCoordinatesB.reduce(
        (acc, coordinates) => acc.concat(lib.h3.polyfill(coordinates, resolution, true)),
        []
    ).filter(h => h != null)
    hexes = [...hexesA, ...hexesB]
    hexes = [...new Set(hexes)]
<<<<<<< HEAD

    return hexes
""";

=======

    return hexes
""";

>>>>>>> 93d214b4
CREATE OR REPLACE FUNCTION `@@BQ_DATASET@@.__H3_AVG_EDGE_LENGTH`
(resolution INT64)
RETURNS FLOAT64
DETERMINISTIC
LANGUAGE js
AS """
<<<<<<< HEAD
=======
    // https://h3geo.org/docs/core-library/restable/#edge-lengths
>>>>>>> 93d214b4
    return {
        0: 1281256.011,
        1: 483056.8391,
        2: 182512.9565,
        3: 68979.22179,
        4: 26071.75968,
        5: 9854.090990,
        6: 3724.532667,
        7: 1406.475763,
        8: 531.414010,
        9: 200.786148,
        10: 75.863783,
        11: 28.663897,
        12: 10.830188,
        13: 4.092010,
        14: 1.546100,
        15: 0.584169
    }[resolution]
""";

<<<<<<< HEAD
CREATE OR REPLACE FUNCTION `@@BQ_DATASET@@.__H3_POLYFILL_INIT`
(geog GEOGRAPHY, resolution INT64)
RETURNS ARRAY<STRING>
AS ((
    SELECT CASE
        WHEN (resolution < 0 OR resolution > 15) THEN CAST(NULL AS ARRAY<STRING>)
        WHEN (resolution IS NULL OR geog IS NULL OR ST_ISEMPTY(geog)) THEN CAST(NULL AS ARRAY<STRING>)
        ELSE (
            SELECT `@@BQ_DATASET@@.__H3_POLYFILL_GEOJSON`(
                ST_ASGEOJSON(ST_BUFFER(geog, `@@BQ_DATASET@@.__H3_AVG_EDGE_LENGTH`(resolution))),
                resolution
            )
        )
    END
));

CREATE OR REPLACE FUNCTION `@@BQ_DATASET@@.__H3_POLYFILL_CHILDREN_INTERSECTS`
(geog GEOGRAPHY, resolution INT64)
RETURNS ARRAY<STRING>
AS ((
    SELECT CASE
        WHEN (resolution < 0 OR resolution > 15) THEN CAST(NULL AS ARRAY<STRING>)
        WHEN (resolution IS NULL OR geog IS NULL OR ST_ISEMPTY(geog)) THEN CAST(NULL AS ARRAY<STRING>)
        ELSE (
            WITH cells AS (
                SELECT h3
                FROM
                    UNNEST(`@@BQ_DATASET@@.__H3_POLYFILL_INIT`(geog, GREATEST(0, resolution - 1))) AS parent,
                    UNNEST(`@@BQ_DATASET@@.H3_TOCHILDREN`(parent, resolution)) AS h3
            )
            SELECT ARRAY_AGG(h3)
            FROM cells
            WHERE ST_INTERSECTS(geog, `@@BQ_DATASET@@.H3_BOUNDARY`(h3))
        )
    END
));

CREATE OR REPLACE FUNCTION `@@BQ_DATASET@@.__H3_POLYFILL_CHILDREN_CONTAINS`
(geog GEOGRAPHY, resolution INT64)
RETURNS ARRAY<STRING>
AS ((
    SELECT CASE
        -- need check resolution here before calls because _INIT receive resolution-1
        WHEN (resolution < 0 OR resolution > 15) THEN CAST(NULL AS ARRAY<STRING>)
        WHEN (resolution IS NULL OR geog IS NULL OR ST_ISEMPTY(geog)) THEN CAST(NULL AS ARRAY<STRING>)
        ELSE (
            WITH cells AS (
                SELECT h3
                FROM
                    UNNEST(`@@BQ_DATASET@@.__H3_POLYFILL_INIT`(geog, GREATEST(0, resolution - 1))) AS parent,
                    UNNEST(`@@BQ_DATASET@@.H3_TOCHILDREN`(parent, resolution)) AS h3
            )
            SELECT ARRAY_AGG(h3)
            FROM cells
            WHERE ST_CONTAINS(geog, `@@BQ_DATASET@@.H3_BOUNDARY`(h3))
        )
    END
));

CREATE OR REPLACE FUNCTION `@@BQ_DATASET@@.__H3_POLYFILL_CHILDREN_CENTER`
(geog GEOGRAPHY, resolution INT64)
RETURNS ARRAY<STRING>
AS ((
    SELECT CASE
        -- need check resolution here before calls because _INIT receive resolution-1
        WHEN (resolution < 0 OR resolution > 15) THEN CAST(NULL AS ARRAY<STRING>)
        WHEN (resolution IS NULL OR geog IS NULL OR ST_ISEMPTY(geog)) THEN CAST(NULL AS ARRAY<STRING>)
        ELSE (
            WITH cells AS (
                SELECT h3
                FROM
                    UNNEST(`@@BQ_DATASET@@.__H3_POLYFILL_INIT`(geog, GREATEST(0, resolution - 1))) AS parent,
                    UNNEST(`@@BQ_DATASET@@.H3_TOCHILDREN`(parent, resolution)) AS h3
            )
            SELECT ARRAY_AGG(h3)
            FROM cells
            WHERE ST_INTERSECTS(geog, `@@BQ_DATASET@@.H3_CENTER`(h3))
        )
    END
));

CREATE OR REPLACE FUNCTION `@@BQ_DATASET@@.H3_POLYFILL_MODE`
(geog GEOGRAPHY, resolution INT64, mode STRING)
RETURNS ARRAY<STRING>
AS ((
    SELECT CASE
        -- need check resolution here before calls because _INIT receive resolution-1
        WHEN (resolution < 0 OR resolution > 15) THEN CAST(NULL AS ARRAY<STRING>)
        WHEN (resolution IS NULL OR geog IS NULL OR ST_ISEMPTY(geog)) THEN CAST(NULL AS ARRAY<STRING>)
        WHEN (mode = 'intersects') THEN `@@BQ_DATASET@@.__H3_POLYFILL_CHILDREN_INTERSECTS`(geog, resolution)
        WHEN (mode = 'contains') THEN `@@BQ_DATASET@@.__H3_POLYFILL_CHILDREN_CONTAINS`(geog, resolution)
        WHEN (mode = 'center') THEN `@@BQ_DATASET@@.__H3_POLYFILL_CHILDREN_CENTER`(geog, resolution)
    END
));

=======
CREATE OR REPLACE FUNCTION `@@BQ_DATASET@@.__H3_AVG_HEXAGON_AREA`
(resolution INT64)
RETURNS FLOAT64
DETERMINISTIC
LANGUAGE js
AS """
    // https://h3geo.org/docs/core-library/restable/#average-area-in-m2
    return {
        0: 4357449416078.392,
        1: 609788441794.134,
        2: 86801780398.997,
        3: 12393434655.088,
        4: 1770347654.491,
        5: 252903858.182,
        6: 36129062.164,
        7: 5161293.360,
        8: 737327.598,
        9: 105332.513,
        10: 15047.502,
        11: 2149.643,
        12: 307.092,
        13: 43.870,
        14: 6.267,
        15: 0.895
    }[resolution]
""";

CREATE OR REPLACE FUNCTION `@@BQ_DATASET@@.__H3_POLYFILL_INIT_BBOX`
(geog GEOGRAPHY, resolution INT64)
RETURNS ARRAY<STRING>
AS ((
    IF(geog IS NULL OR resolution IS NULL,
        NULL,
        IF(resolution < 0 OR resolution > 15,
            ERROR('Invalid resolution, should be between 0 and 15'), (
            WITH __bbox AS (
                SELECT ST_BOUNDINGBOX(geog) AS box
            ),
            __params AS (
                SELECT
                    IF(ST_DIMENSION(geog) = 0,
                        geog,
                        `@@BQ_DATASET@@.ST_MAKEENVELOPE`(box.xmin, box.ymin, box.xmax, box.ymax)
                    ) AS bbox,
                    `@@BQ_DATASET@@.__H3_AVG_EDGE_LENGTH`(resolution) AS edge_length
                FROM __bbox
            ),
            __cells AS (
                SELECT parent
                FROM __params, UNNEST(`@@BQ_DATASET@@.__H3_POLYFILL_GEOJSON`(
                    ST_ASGEOJSON(ST_BUFFER(bbox, edge_length)),
                    resolution
                )) AS parent
                WHERE ST_INTERSECTS(geog, `@@BQ_DATASET@@.H3_BOUNDARY`(parent))
            )
            SELECT ARRAY_AGG(parent)
            FROM __cells
        ))
    )
));

-- alternative to __H3_POLYFILL_INIT_BBOX
CREATE OR REPLACE FUNCTION `@@BQ_DATASET@@.__H3_POLYFILL_INIT_SIMP`
(geog GEOGRAPHY, resolution INT64)
RETURNS ARRAY<STRING>
AS ((
    IF(geog IS NULL OR resolution IS NULL,
        NULL,
        IF(resolution < 0 OR resolution > 15,
            ERROR('Invalid resolution, should be between 0 and 15'), (
            WITH __params AS (
                SELECT `@@BQ_DATASET@@.__H3_AVG_EDGE_LENGTH`(resolution) AS edge_length
            )
            SELECT `@@BQ_DATASET@@.__H3_POLYFILL_GEOJSON`(
                ST_ASGEOJSON(ST_BUFFER(ST_SIMPLIFY(geog, edge_length / 10), edge_length)),
                resolution
            )
            FROM __params
        ))
    )
));

CREATE OR REPLACE FUNCTION `@@BQ_DATASET@@.__H3_POLYFILL_INIT_Z`
(geog GEOGRAPHY, resolution INT64)
RETURNS INT64
AS ((
    WITH __params AS (
        SELECT ST_AREA(geog) AS geog_area,
            `@@BQ_DATASET@@.__H3_AVG_HEXAGON_AREA`(resolution) AS cell_area
    )
    -- return the min value between the target and intermediate resolutions
    SELECT LEAST(
        resolution,
        -- compute the resolution of cells that match the geog area
        -- by comparing with the area of the cell, plus 3 levels
        IF(geog_area > 0, resolution - CAST(LOG(geog_area / cell_area, 7) AS INT64) + 3, resolution))
    FROM __params
));

CREATE OR REPLACE FUNCTION `@@BQ_DATASET@@.__H3_POLYFILL_CHILDREN_INTERSECTS`
(geog GEOGRAPHY, resolution INT64)
RETURNS ARRAY<STRING>
AS ((
    WITH __cells AS (
        SELECT h3
        FROM UNNEST(`@@BQ_DATASET@@.__H3_POLYFILL_INIT_BBOX`(geog,
                `@@BQ_DATASET@@.__H3_POLYFILL_INIT_Z`(geog, resolution))) AS parent,
            UNNEST(`@@BQ_DATASET@@.H3_TOCHILDREN`(parent, resolution)) AS h3
    )
    SELECT ARRAY_AGG(h3)
    FROM __cells
    WHERE ST_INTERSECTS(geog, `@@BQ_DATASET@@.H3_BOUNDARY`(h3))
));

CREATE OR REPLACE FUNCTION `@@BQ_DATASET@@.__H3_POLYFILL_CHILDREN_CONTAINS`
(geog GEOGRAPHY, resolution INT64)
RETURNS ARRAY<STRING>
AS ((
    WITH __cells AS (
        SELECT h3
        FROM UNNEST(`@@BQ_DATASET@@.__H3_POLYFILL_INIT_BBOX`(geog,
                `@@BQ_DATASET@@.__H3_POLYFILL_INIT_Z`(geog, resolution))) AS parent,
            UNNEST(`@@BQ_DATASET@@.H3_TOCHILDREN`(parent, resolution)) AS h3
    )
    SELECT ARRAY_AGG(h3)
    FROM __cells
    WHERE ST_CONTAINS(geog, `@@BQ_DATASET@@.H3_BOUNDARY`(h3))
));

CREATE OR REPLACE FUNCTION `@@BQ_DATASET@@.__H3_POLYFILL_CHILDREN_CENTER`
(geog GEOGRAPHY, resolution INT64)
RETURNS ARRAY<STRING>
AS ((
    WITH __cells AS (
        SELECT h3
        FROM UNNEST(`@@BQ_DATASET@@.__H3_POLYFILL_INIT_BBOX`(geog,
                `@@BQ_DATASET@@.__H3_POLYFILL_INIT_Z`(geog, resolution))) AS parent,
            UNNEST(`@@BQ_DATASET@@.H3_TOCHILDREN`(parent, resolution)) AS h3
    )
    SELECT ARRAY_AGG(h3)
    FROM __cells
    WHERE ST_INTERSECTS(geog, `@@BQ_DATASET@@.H3_CENTER`(h3))
));

CREATE OR REPLACE FUNCTION `@@BQ_DATASET@@.H3_POLYFILL_MODE`
(geog GEOGRAPHY, resolution INT64, mode STRING)
RETURNS ARRAY<STRING>
AS ((
    CASE mode
        WHEN 'intersects' THEN `@@BQ_DATASET@@.__H3_POLYFILL_CHILDREN_INTERSECTS`(geog, resolution)
        WHEN 'contains' THEN `@@BQ_DATASET@@.__H3_POLYFILL_CHILDREN_CONTAINS`(geog, resolution)
        WHEN 'center' THEN `@@BQ_DATASET@@.__H3_POLYFILL_CHILDREN_CENTER`(geog, resolution)
    END
));

>>>>>>> 93d214b4
CREATE OR REPLACE FUNCTION `@@BQ_DATASET@@.H3_POLYFILL`
(geog GEOGRAPHY, resolution INT64)
RETURNS ARRAY<STRING>
AS ((
<<<<<<< HEAD
    SELECT CASE
        -- need check resolution here before calls because _INIT receive resolution-1
        WHEN (resolution < 0 OR resolution > 15) THEN CAST(NULL AS ARRAY<STRING>)
        WHEN (resolution IS NULL OR geog IS NULL OR ST_ISEMPTY(geog)) THEN CAST(NULL AS ARRAY<STRING>)
        WHEN (ST_DIMENSION(geog) = 0) THEN
            [`@@BQ_DATASET@@.H3_FROMGEOGPOINT`(geog, resolution)]
        ELSE
            `@@BQ_DATASET@@.__H3_POLYFILL_CHILDREN_INTERSECTS`(geog, resolution)
    END
=======
    `@@BQ_DATASET@@.__H3_POLYFILL_CHILDREN_INTERSECTS`(geog, resolution)
>>>>>>> 93d214b4
));<|MERGE_RESOLUTION|>--- conflicted
+++ resolved
@@ -11,19 +11,7 @@
     library = ["@@BQ_LIBRARY_BUCKET@@"]
 )
 AS """
-<<<<<<< HEAD
-    if (!geojson || _resolution == null) {
-        return null
-    }
-
     const resolution = Number(_resolution)
-    if (resolution < 0 || resolution > 15) {
-        return null
-    }
-
-=======
-    const resolution = Number(_resolution)
->>>>>>> 93d214b4
     const bboxA = [-180, -90, 0, 90]
     const bboxB = [0, -90, 180, 90]
     const featureGeometry = JSON.parse(geojson)
@@ -75,27 +63,17 @@
     ).filter(h => h != null)
     hexes = [...hexesA, ...hexesB]
     hexes = [...new Set(hexes)]
-<<<<<<< HEAD
 
     return hexes
 """;
 
-=======
-
-    return hexes
-""";
-
->>>>>>> 93d214b4
 CREATE OR REPLACE FUNCTION `@@BQ_DATASET@@.__H3_AVG_EDGE_LENGTH`
 (resolution INT64)
 RETURNS FLOAT64
 DETERMINISTIC
 LANGUAGE js
 AS """
-<<<<<<< HEAD
-=======
     // https://h3geo.org/docs/core-library/restable/#edge-lengths
->>>>>>> 93d214b4
     return {
         0: 1281256.011,
         1: 483056.8391,
@@ -116,103 +94,6 @@
     }[resolution]
 """;
 
-<<<<<<< HEAD
-CREATE OR REPLACE FUNCTION `@@BQ_DATASET@@.__H3_POLYFILL_INIT`
-(geog GEOGRAPHY, resolution INT64)
-RETURNS ARRAY<STRING>
-AS ((
-    SELECT CASE
-        WHEN (resolution < 0 OR resolution > 15) THEN CAST(NULL AS ARRAY<STRING>)
-        WHEN (resolution IS NULL OR geog IS NULL OR ST_ISEMPTY(geog)) THEN CAST(NULL AS ARRAY<STRING>)
-        ELSE (
-            SELECT `@@BQ_DATASET@@.__H3_POLYFILL_GEOJSON`(
-                ST_ASGEOJSON(ST_BUFFER(geog, `@@BQ_DATASET@@.__H3_AVG_EDGE_LENGTH`(resolution))),
-                resolution
-            )
-        )
-    END
-));
-
-CREATE OR REPLACE FUNCTION `@@BQ_DATASET@@.__H3_POLYFILL_CHILDREN_INTERSECTS`
-(geog GEOGRAPHY, resolution INT64)
-RETURNS ARRAY<STRING>
-AS ((
-    SELECT CASE
-        WHEN (resolution < 0 OR resolution > 15) THEN CAST(NULL AS ARRAY<STRING>)
-        WHEN (resolution IS NULL OR geog IS NULL OR ST_ISEMPTY(geog)) THEN CAST(NULL AS ARRAY<STRING>)
-        ELSE (
-            WITH cells AS (
-                SELECT h3
-                FROM
-                    UNNEST(`@@BQ_DATASET@@.__H3_POLYFILL_INIT`(geog, GREATEST(0, resolution - 1))) AS parent,
-                    UNNEST(`@@BQ_DATASET@@.H3_TOCHILDREN`(parent, resolution)) AS h3
-            )
-            SELECT ARRAY_AGG(h3)
-            FROM cells
-            WHERE ST_INTERSECTS(geog, `@@BQ_DATASET@@.H3_BOUNDARY`(h3))
-        )
-    END
-));
-
-CREATE OR REPLACE FUNCTION `@@BQ_DATASET@@.__H3_POLYFILL_CHILDREN_CONTAINS`
-(geog GEOGRAPHY, resolution INT64)
-RETURNS ARRAY<STRING>
-AS ((
-    SELECT CASE
-        -- need check resolution here before calls because _INIT receive resolution-1
-        WHEN (resolution < 0 OR resolution > 15) THEN CAST(NULL AS ARRAY<STRING>)
-        WHEN (resolution IS NULL OR geog IS NULL OR ST_ISEMPTY(geog)) THEN CAST(NULL AS ARRAY<STRING>)
-        ELSE (
-            WITH cells AS (
-                SELECT h3
-                FROM
-                    UNNEST(`@@BQ_DATASET@@.__H3_POLYFILL_INIT`(geog, GREATEST(0, resolution - 1))) AS parent,
-                    UNNEST(`@@BQ_DATASET@@.H3_TOCHILDREN`(parent, resolution)) AS h3
-            )
-            SELECT ARRAY_AGG(h3)
-            FROM cells
-            WHERE ST_CONTAINS(geog, `@@BQ_DATASET@@.H3_BOUNDARY`(h3))
-        )
-    END
-));
-
-CREATE OR REPLACE FUNCTION `@@BQ_DATASET@@.__H3_POLYFILL_CHILDREN_CENTER`
-(geog GEOGRAPHY, resolution INT64)
-RETURNS ARRAY<STRING>
-AS ((
-    SELECT CASE
-        -- need check resolution here before calls because _INIT receive resolution-1
-        WHEN (resolution < 0 OR resolution > 15) THEN CAST(NULL AS ARRAY<STRING>)
-        WHEN (resolution IS NULL OR geog IS NULL OR ST_ISEMPTY(geog)) THEN CAST(NULL AS ARRAY<STRING>)
-        ELSE (
-            WITH cells AS (
-                SELECT h3
-                FROM
-                    UNNEST(`@@BQ_DATASET@@.__H3_POLYFILL_INIT`(geog, GREATEST(0, resolution - 1))) AS parent,
-                    UNNEST(`@@BQ_DATASET@@.H3_TOCHILDREN`(parent, resolution)) AS h3
-            )
-            SELECT ARRAY_AGG(h3)
-            FROM cells
-            WHERE ST_INTERSECTS(geog, `@@BQ_DATASET@@.H3_CENTER`(h3))
-        )
-    END
-));
-
-CREATE OR REPLACE FUNCTION `@@BQ_DATASET@@.H3_POLYFILL_MODE`
-(geog GEOGRAPHY, resolution INT64, mode STRING)
-RETURNS ARRAY<STRING>
-AS ((
-    SELECT CASE
-        -- need check resolution here before calls because _INIT receive resolution-1
-        WHEN (resolution < 0 OR resolution > 15) THEN CAST(NULL AS ARRAY<STRING>)
-        WHEN (resolution IS NULL OR geog IS NULL OR ST_ISEMPTY(geog)) THEN CAST(NULL AS ARRAY<STRING>)
-        WHEN (mode = 'intersects') THEN `@@BQ_DATASET@@.__H3_POLYFILL_CHILDREN_INTERSECTS`(geog, resolution)
-        WHEN (mode = 'contains') THEN `@@BQ_DATASET@@.__H3_POLYFILL_CHILDREN_CONTAINS`(geog, resolution)
-        WHEN (mode = 'center') THEN `@@BQ_DATASET@@.__H3_POLYFILL_CHILDREN_CENTER`(geog, resolution)
-    END
-));
-
-=======
 CREATE OR REPLACE FUNCTION `@@BQ_DATASET@@.__H3_AVG_HEXAGON_AREA`
 (resolution INT64)
 RETURNS FLOAT64
@@ -368,22 +249,9 @@
     END
 ));
 
->>>>>>> 93d214b4
 CREATE OR REPLACE FUNCTION `@@BQ_DATASET@@.H3_POLYFILL`
 (geog GEOGRAPHY, resolution INT64)
 RETURNS ARRAY<STRING>
 AS ((
-<<<<<<< HEAD
-    SELECT CASE
-        -- need check resolution here before calls because _INIT receive resolution-1
-        WHEN (resolution < 0 OR resolution > 15) THEN CAST(NULL AS ARRAY<STRING>)
-        WHEN (resolution IS NULL OR geog IS NULL OR ST_ISEMPTY(geog)) THEN CAST(NULL AS ARRAY<STRING>)
-        WHEN (ST_DIMENSION(geog) = 0) THEN
-            [`@@BQ_DATASET@@.H3_FROMGEOGPOINT`(geog, resolution)]
-        ELSE
-            `@@BQ_DATASET@@.__H3_POLYFILL_CHILDREN_INTERSECTS`(geog, resolution)
-    END
-=======
     `@@BQ_DATASET@@.__H3_POLYFILL_CHILDREN_INTERSECTS`(geog, resolution)
->>>>>>> 93d214b4
 ));