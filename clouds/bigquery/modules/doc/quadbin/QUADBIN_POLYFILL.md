--- conflicted
+++ resolved
@@ -11,19 +11,11 @@
 * `geog`: `GEOGRAPHY` representing the shape to cover.
 * `resolution`: `INT64` level of detail. The value must be between 0 and 26.
 
-<<<<<<< HEAD
-```hint:warning
-Use [`QUADBIN_POLYFILL_MODE`](quadbin#quadbin_polyfill_mode) with mode `intersects` in the following cases:
-- You want to provide the minimum covering set of a Polygon, MultiPolygon.
-- The input geography type is Point, MultiPoint, LineString, MultiLineString.
-```
-=======
 ````hint:warning
 Use [`QUADBIN_POLYFILL_MODE`](quadbin#quadbin_polyfill_mode) with mode `intersects` in the following cases:
 - You want to provide the minimum covering set of a Polygon, MultiPolygon.
 - The input geography type is Point, MultiPoint, LineString, MultiLineString.
 ````
->>>>>>> 5ba9d72e
 
 **Return type**
 
@@ -48,13 +40,10 @@
 -- 5265786693163941887
 -- 5265786693164466175
 -- 5265786693164728319
-<<<<<<< HEAD
-=======
 ```
 
 ```sql
 SELECT quadbin
 FROM <project>.<dataset>.<table>,
   UNNEST(carto.QUADBIN_POLYFILL(geog, 17)) AS quadbin;
->>>>>>> 5ba9d72e
 ```