--- conflicted
+++ resolved
@@ -11,19 +11,11 @@
 * `geog`: `GEOGRAPHY` representing the shape to cover.
 * `resolution`: `INT64` level of detail. The value must be between 0 and 15 ([H3 resolution table](https://h3geo.org/docs/core-library/restable)).
 
-<<<<<<< HEAD
-```hint:warning
-Use [`H3_POLYFILL_MODE`](h3#h3_polyfill_mode) with mode `intersects` in the following cases:
-- You want to provide the minimum covering set of a Polygon, MultiPolygon.
-- The input geography type is Point, MultiPoint, LineString, MultiLineString.
-```
-=======
 ````hint:warning
 Use [`H3_POLYFILL_MODE`](h3#h3_polyfill_mode) with mode `intersects` in the following cases:
 - You want to provide the minimum covering set of a Polygon, MultiPolygon.
 - The input geography type is Point, MultiPoint, LineString, MultiLineString.
 ````
->>>>>>> 5ba9d72e
 
 **Return type**
 
@@ -46,13 +38,10 @@
   9
 )) AS h3;
 -- 89390cb1b4bffff
-<<<<<<< HEAD
-=======
 ```
 
 ```sql
 SELECT h3
 FROM <project>.<dataset>.<table>,
   UNNEST(carto.H3_POLYFILL(geog, 9)) AS h3;
->>>>>>> 5ba9d72e
 ```