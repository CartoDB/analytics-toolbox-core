# Makefile modules for Snowflake

ROOT_DIR := $(shell dirname $(abspath $(lastword $(MAKEFILE_LIST))))

TEST_DIR ?= $(ROOT_DIR)/test
ENV_DIR ?= $(ROOT_DIR)/..
BUILD_DIR ?= $(ROOT_DIR)/build
SQL_DIR ?= $(ROOT_DIR)/sql
ESLINTRC_DIR ?= $(ROOT_DIR)/../../..
COMMON_DIR = $(ROOT_DIR)/../common
LIBS_BUILD_DIR ?= $(ROOT_DIR)/../libraries/javascript/build
NATIVE_APP_DIR ?= $(ROOT_DIR)/../native_app

MODULES_DIRS ?= $(ROOT_DIR)
export SF_VERSION_FUNCTION ?= VERSION_CORE
ifeq ($(production),1)
export SF_PACKAGE_VERSION ?= $(shell cat $(ROOT_DIR)/../version)
else
export SF_PACKAGE_VERSION ?= $(shell cat $(ROOT_DIR)/../version)-dev
endif
export SF_SHARE ?= $(SF_PREFIX)ANALYTICS_TOOLBOX

ifeq ($(testall),1)
BAIL=
else
BAIL=--bail
endif

REPLACEMENTS = "SF_SCHEMA SF_VERSION_FUNCTION SF_PACKAGE_VERSION SF_SHARE APP_ROLE"

include $(COMMON_DIR)/Makefile

.SILENT:

<<<<<<< HEAD
.PHONY: help lint build build-share build-native-app-setup-script deploy deploy-share test remove remove-functions remove-share clean
=======
.PHONY: help lint build build-share build-native-app-setup-script deploy deploy-share test remove remove-share clean
>>>>>>> 3f7804b7

help:
	echo "Available targets: lint build deploy test remove remove-functions clean"

lint: $(NODE_MODULES_DEV) venv3
	echo "Linting modules..."
	echo "- Lint JavaScript files"
	PATH="$(NODE_MODULES_DEV)/.bin/:$(PATH)" \
	eslint --config $(ESLINTRC_DIR)/.eslintrc.js $(TEST_DIR) --fix
	echo "- Lint Markdown files"
	PATH="$(NODE_MODULES_DEV)/.bin/:$(PATH)" \
	markdownlint -f '**/*.md' --ignore **/node_modules/** --disable MD013 MD024 MD033 MD036 MD040 MD041 MD051 MD045 --
	echo "- Lint SQL files"
	$(VENV3_BIN)/python $(COMMON_DIR)/sql_lint.py "$(wildcard $(SQL_DIR)/**/*.sql)" $(COMMON_DIR)/.sqlfluff "$(wildcard $(SQL_DIR)/.sqlfluffignore)" || exit 1

build: $(NODE_MODULES_DEV)
	echo "Building modules..."
	rm -rf $(BUILD_DIR)
	mkdir $(BUILD_DIR)
	REPLACEMENTS=$(REPLACEMENTS)" "$(REPLACEMENTS_EXTRA) \
	$(COMMON_DIR)/build_modules.js $(MODULES_DIRS) \
		--output=$(BUILD_DIR) --libs_build_dir=$(LIBS_BUILD_DIR) --diff="$(diff)" \
		--modules=$(modules) --functions=$(functions) --production=$(production) --nodeps=$(nodeps) --dropfirst=$(dropfirst)

build-libraries:
	$(MAKE) -C ../libraries/javascript build

build-share: $(NODE_MODULES_DEV)
	echo "Building share..."
	rm -rf $(BUILD_DIR)
	mkdir $(BUILD_DIR)
	REPLACEMENTS=$(REPLACEMENTS)" "$(REPLACEMENTS_EXTRA) \
	$(COMMON_DIR)/build_share.js $(MODULES_DIRS) \
		--output=$(BUILD_DIR) --libs_build_dir=$(LIBS_BUILD_DIR) --diff="$(diff)" \
		--modules=$(modules) --functions=$(functions) --production=$(production) --nodeps=$(nodeps) --dropfirst=$(dropfirst)

build-native-app-setup-script: $(NODE_MODULES_DEV)
	echo "Building native app setup script..."
	rm -rf $(BUILD_DIR)
	mkdir $(BUILD_DIR)
	SF_SCHEMA=$(SF_UNQUALIFIED_SCHEMA) APP_ROLE=app_public \
	REPLACEMENTS=$(REPLACEMENTS)" "$(REPLACEMENTS_EXTRA) \
	$(COMMON_DIR)/build_native_app_setup_script.js $(MODULES_DIRS) \
		--output=$(BUILD_DIR) --libs_build_dir=$(LIBS_BUILD_DIR) --native_app_dir=$(NATIVE_APP_DIR) --diff="$(diff)" \
		--modules=$(modules) --functions=$(functions) --production=$(production) --nodeps=$(nodeps) --dropfirst=1

deploy: check build
	echo "Deploying modules..."
	$(COMMON_DIR)/run-query.js "CREATE SCHEMA IF NOT EXISTS $(SF_SCHEMA);"
	$(COMMON_DIR)/run-script.js $(BUILD_DIR)/modules.sql
	$(MAKE) extra-deploy

extra-deploy::

deploy-share: check build-share
	echo "Deploying share..."
	$(COMMON_DIR)/run-query.js "CREATE SHARE IF NOT EXISTS $(SF_SHARE);"
	$(COMMON_DIR)/run-query.js "GRANT USAGE ON DATABASE $(SF_DATABASE) TO SHARE $(SF_SHARE);"
	$(COMMON_DIR)/run-query.js "GRANT USAGE ON SCHEMA $(SF_SCHEMA) TO SHARE $(SF_SHARE);"
	$(COMMON_DIR)/run-script.js $(BUILD_DIR)/share.sql

test: check $(NODE_MODULES_DEV)
	echo "Testing modules..."
	for m in $(shell ls $(TEST_DIR)); do \
		TESTS=`$(COMMON_DIR)/list_functions.js $$m --diff="$(diff)" --modules=$(modules) --functions=$(functions)`; \
		if [ ! -z "$$TESTS" ]; then \
			PATH="$(NODE_MODULES_DEV)/.bin/:$(PATH)" \
			jest --testTimeout=40000 $(BAIL) --verbose --slowTestThreshold=20 --maxConcurrency=10 $$TESTS \
			     --setupFilesAfterEnv "$(COMMON_DIR)/test-extend.js" || exit 1; \
		fi; \
	done;

remove: $(NODE_MODULES_DEV)
	echo "Removing modules..."
	REPLACEMENTS=$(REPLACEMENTS)" "$(REPLACEMENTS_EXTRA) \
	$(COMMON_DIR)/run-script.js $(COMMON_DIR)/DROP_FUNCTIONS.sql

remove-functions: $(NODE_MODULES_DEV)
	echo "Removing functions..."
	REPLACEMENTS=$(REPLACEMENTS)" "$(REPLACEMENTS_EXTRA) \
	$(COMMON_DIR)/run-script.js $(COMMON_DIR)/DROP_FUNCTIONS.sql

remove-share: $(NODE_MODULES_DEV)
	echo "Removing share..."
	$(COMMON_DIR)/run-query.js "DROP SHARE $(SF_SHARE);"

clean:
	echo "Cleaning modules..."
	rm -rf $(BUILD_DIR) $(NODE_MODULES_DEV)<|MERGE_RESOLUTION|>--- conflicted
+++ resolved
@@ -32,11 +32,7 @@
 
 .SILENT:
 
-<<<<<<< HEAD
 .PHONY: help lint build build-share build-native-app-setup-script deploy deploy-share test remove remove-functions remove-share clean
-=======
-.PHONY: help lint build build-share build-native-app-setup-script deploy deploy-share test remove remove-share clean
->>>>>>> 3f7804b7
 
 help:
 	echo "Available targets: lint build deploy test remove remove-functions clean"
