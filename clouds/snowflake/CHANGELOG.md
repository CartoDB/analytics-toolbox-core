--- conflicted
+++ resolved
@@ -1,6 +1,3 @@
-<<<<<<< HEAD
-# TODO
-=======
 # Changelog
 
 CARTO Analytics Toolbox Core for Snowflake.
@@ -240,5 +237,4 @@
 - Add DISTANCE function.
 - Add KRING function.
 - Add HEXRING function.
-- Add VERSION function.
->>>>>>> 217cee56
+- Add VERSION function.