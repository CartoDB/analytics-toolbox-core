--- conflicted
+++ resolved
@@ -6,35 +6,39 @@
 
 The format is inspired by [Keep a Changelog](https://keepachangelog.com/en/1.0.0/).
 
-<<<<<<< HEAD
+## [Unreleased]
+
+### Quadbin
+
+#### Feature
+
+- Add QUADBIN_FROMQUADKEY function
+- Add QUADBIN_TOQUADKEY function
+
+#### Fix
+
+- Fix invalid geographies in H3_BOUNDARY
+- Add missing function in public share
+
+## [0.1.1] - 2022-11
+
+### All modules
+
+#### Fix
+
+- Make cartofante the author and comitter of the release
+
+#### Improvement
+
+- Adapt to Semver
+
 ## [0.1.0] - 2022-11
 
 ### All modules
 
-#### New
+#### Feature
 
 - Create release workflows
-=======
-## [Unreleased]
-
-### All modules
-
-#### Fix
-
-- Make Job to publish libraries of each DW inherit the secrets of the parent job
-
-## [0.1.1] - 2022-11
-
-### All modules
-
-#### Fix
-
-- Make cartofante the author and comitter of the release
->>>>>>> bd67b4c4
-
-#### Improvement
-
-- Adapt to Semver
 
 ## [2022.10.24] - 2022-10-24
 
@@ -48,13 +52,13 @@
 
 ### Module clustering
 
-#### New
+#### Feature
 
 - Move ST_CLUSTERKMEANS function to core.
 
 ### Module random
 
-#### New
+#### Feature
 
 - Move ST_GENERATEPOINTS function to core.
 
@@ -71,7 +75,7 @@
 
 ### Module quadbin
 
-#### New
+#### Feature
 
 - Add QUADBIN_BBOX function.
 - Add QUADBIN_BOUNDARY function.
@@ -93,7 +97,7 @@
 
 ### Module transformations
 
-#### New
+#### Feature
 
 - Add ST_BUFFER function.
 
@@ -216,7 +220,7 @@
 
 ### Module h3
 
-#### New
+#### Feature
 
 - Add KRING_DISTANCES function.
 
@@ -252,7 +256,7 @@
 
 ### Module processing
 
-#### New
+#### Feature
 
 - Create processing module.
 - Add ST_VORONOIPOLYGONS function.
@@ -266,7 +270,7 @@
 
 ### Module accessors
 
-#### New
+#### Feature
 
 - Create accessors module.
 - Add ST_ENVELOPE function.
@@ -276,7 +280,7 @@
 
 ### Module constructors
 
-#### New
+#### Feature
 
 - Create constructors module.
 - Add ST_BEZIERSPLINE function.
@@ -287,7 +291,7 @@
 
 ### Module measurements
 
-#### New
+#### Feature
 
 - Create measurements module.
 - Add ST_ANGLE function.
@@ -297,7 +301,7 @@
 
 ### Module transformations
 
-#### New
+#### Feature
 
 - Create transformations module.
 - Add ST_CENTERMEAN function.
@@ -313,7 +317,7 @@
 
 ### Module placekey
 
-#### New
+#### Feature
 
 - Create placekey module.
 - Add H3_ASPLACEKEY function.
@@ -325,7 +329,7 @@
 
 ### Module s2
 
-#### New
+#### Feature
 
 - Create s2 module.
 - Add ID_FROMHILBERTQUADKEY function.
@@ -339,7 +343,7 @@
 
 ### Module h3
 
-#### New
+#### Feature
 
 - Create h3 module.
 - Add ST_ASH3 function.
