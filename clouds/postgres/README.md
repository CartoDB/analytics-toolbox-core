# CARTO Analytics Toolbox for Postgres

The Analytics Toolbox for Postgres contains SQL functions. The functions are deployed in a schema called `carto` inside a specific database. In Postgres, the functions can be used with tables of the same database, but different schemas.

## Tools

Make sure you have installed the following tools:

- `make`: <https://www.gnu.org/software/make/>
- `Python3`: <https://www.python.org/downloads/release/python-3811> (v3.8.11)
- `jq`: <https://stedolan.github.io/jq/> (v1.6)
- `virtualenv`: <https://virtualenv.pypa.io/en/latest/> (v20.11)

### Python version issuse with numpy

`make build-modules` will fail in case of `Python3.10.x` due to lack of `numpy` package compatible with this python version.
Unfortunally Ubuntu 20.4 LTS install Python 3.10.6 by default
To solve the issue Install a lower version e.g. under ubuntu:
<<<<<<< HEAD
=======

>>>>>>> b9cb6567
```
apt install software-properties-common
# add repo with python packages
add-apt-repository ppa:deadsnakes/ppa
apt install python3.9-full python3.9-distutils
```
<<<<<<< HEAD
then modify []./common/Makefile](https://github.com/CartoDB/analytics-toolbox-core/blob/main/clouds/postgres/common/Makefile#L3) python version
=======

then modify [./common/Makefile](https://github.com/CartoDB/analytics-toolbox-core/blob/main/clouds/postgres/common/Makefile#L3) python version
>>>>>>> b9cb6567
used to setup virtual env

## Environment variables

The `.env` file contains the variables required to deploy and run the toolbox. Replace each `<template>` with your values.

```
# Postgres
PG_PREFIX=
PG_HOST=<host>
PG_DATABASE=<database>
PG_USER=<user>
PG_PASSWORD=<password>
```

## Structure

- `common`
- `modules`
  - `doc`: contains the functions' documentation
  - `sql`: contains the functions' SQL code
  - `test`: contains the functions' tests

## Make commands

- `make help`: shows the commands available in the Makefile
- `make lint`: runs a linter (flake8) and fixes the trivial issues (brunette)
- `make build`: builds the final SQL script
- `make deploy`: builds and deploys the SQL scripts in the Postgres database
- `make test`: runs the modules tests with the Postgres database (pytest)
- `make remove`: removes all the SQL scripts from the Postgres cluster and database
- `make clean`: cleans the installed dependencies and generated files locally
- `make create-package`: creates the installation package in the dist folder (zip)

Make commands can be run also inside `modules` folders, or be called like `make ***-modules`.

**Filtering**

Commands `build-modules`, `deploy-modules`, `test-modules` and `create-package` can be filtered by the following. All the filters are additive:

- `diff`: list of changed files
- `modules`: list of modules to filter
- `functions`: list of functions to filter

Example:

```
make build-modules diff=modules/sql/quadbin/QUADBIN_RESOLUTION.sql
make deploy-modules modules=quadbin
make test-modules functions=QUADBIN_RESOLUTION
make create-package modules=quadbin
```<|MERGE_RESOLUTION|>--- conflicted
+++ resolved
@@ -11,28 +11,20 @@
 - `jq`: <https://stedolan.github.io/jq/> (v1.6)
 - `virtualenv`: <https://virtualenv.pypa.io/en/latest/> (v20.11)
 
-### Python version issuse with numpy
+### Python version issue with Numpy
 
-`make build-modules` will fail in case of `Python3.10.x` due to lack of `numpy` package compatible with this python version.
-Unfortunally Ubuntu 20.4 LTS install Python 3.10.6 by default
-To solve the issue Install a lower version e.g. under ubuntu:
-<<<<<<< HEAD
-=======
+`make build-modules` will fail in the case of `Python3.10.x` due to the lack of `numpy` package compatible with this Python version.
 
->>>>>>> b9cb6567
+Unfortunately, Ubuntu 20.4 LTS installs Python 3.10.6 by default. To solve the issue Install a lower version e.g. under Ubuntu:
+
 ```
 apt install software-properties-common
 # add repo with python packages
 add-apt-repository ppa:deadsnakes/ppa
 apt install python3.9-full python3.9-distutils
 ```
-<<<<<<< HEAD
-then modify []./common/Makefile](https://github.com/CartoDB/analytics-toolbox-core/blob/main/clouds/postgres/common/Makefile#L3) python version
-=======
 
-then modify [./common/Makefile](https://github.com/CartoDB/analytics-toolbox-core/blob/main/clouds/postgres/common/Makefile#L3) python version
->>>>>>> b9cb6567
-used to setup virtual env
+Then, modify the Python version used to set up the virtualenv in [./common/Makefile](https://github.com/CartoDB/analytics-toolbox-core/blob/main/clouds/postgres/common/Makefile#L3).
 
 ## Environment variables
 
