--- conflicted
+++ resolved
@@ -17,13 +17,6 @@
 
 Unfortunately, Ubuntu 20.4 LTS installs Python 3.10.6 by default. To solve the issue Install a lower version e.g. under Ubuntu:
 
-<<<<<<< HEAD
-`make build-modules` will fail in case of `Python3.10.x` due to lack of `numpy` package compatible with this python version.
-Unfortunally Ubuntu 20.4 LTS install Python 3.10.6 by default
-To solve the issue Install a lower version e.g. under ubuntu:
-
-=======
->>>>>>> 93d214b4
 ```
 apt install software-properties-common
 # add repo with python packages
@@ -31,12 +24,7 @@
 apt install python3.9-full python3.9-distutils
 ```
 
-<<<<<<< HEAD
-then modify []./common/Makefile](<https://github.com/CartoDB/analytics-toolbox-core/blob/main/clouds/postgres/common/Makefile#L3>) python version
-used to setup virtual env
-=======
 Then, modify the Python version used to set up the virtualenv in [./common/Makefile](https://github.com/CartoDB/analytics-toolbox-core/blob/main/clouds/postgres/common/Makefile#L3).
->>>>>>> 93d214b4
 
 ## Environment variables
 
