--- conflicted
+++ resolved
@@ -1,6 +1,3 @@
-<<<<<<< HEAD
-# TODO
-=======
 # Changelog
 
 CARTO Analytics Toolbox Core for Postgres.
@@ -27,5 +24,4 @@
 - Add QUADBIN_SIBLING function.
 - Add QUADBIN_TOCHILDREN function.
 - Add QUADBIN_TOPARENT function.
-- Add QUADBIN_TOZXY function.
->>>>>>> 217cee56
+- Add QUADBIN_TOZXY function.