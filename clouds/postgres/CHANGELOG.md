# Changelog

CARTO Analytics Toolbox Core for Postgres.

All notable changes to this project will be documented in this file.

The format is inspired by [Keep a Changelog](https://keepachangelog.com/en/1.0.0/).

<<<<<<< HEAD
## [0.1.0] - 2022-11

### All modules

#### New

- Create release workflows
=======
## [Unreleased]

### All modules

#### Fix

- Make Job to publish libraries of each DW inherit the secrets of the parent job

## [0.1.1] - 2022-11

### All modules

#### Fix

- Make cartofante the author and comitter of the release
>>>>>>> bd67b4c4

#### Improvement

- Adapt to Semver

## [2022.06.24] - 2022-06-24

### Module quadbin

#### New

- Add QUADBIN_BBOX function.
- Add QUADBIN_BOUNDARY function.
- Add QUADBIN_CENTER function.
- Add QUADBIN_FROMGEOGPOINT function.
- Add QUADBIN_FROMLONGLAT function.
- Add QUADBIN_FROMZXY function.
- Add QUADBIN_ISVALID function.
- Add QUADBIN_KRING function.
- Add QUADBIN_KRING_DISTANCES function.
- Add QUADBIN_POLYFILL function.
- Add QUADBIN_RESOLUTION function.
- Add QUADBIN_SIBLING function.
- Add QUADBIN_TOCHILDREN function.
- Add QUADBIN_TOPARENT function.
- Add QUADBIN_TOZXY function.<|MERGE_RESOLUTION|>--- conflicted
+++ resolved
@@ -6,22 +6,14 @@
 
 The format is inspired by [Keep a Changelog](https://keepachangelog.com/en/1.0.0/).
 
-<<<<<<< HEAD
-## [0.1.0] - 2022-11
-
-### All modules
-
-#### New
-
-- Create release workflows
-=======
 ## [Unreleased]
 
-### All modules
+### Quadbin
 
-#### Fix
+#### Feature
 
-- Make Job to publish libraries of each DW inherit the secrets of the parent job
+- Add QUADBIN_FROMQUADKEY function
+- Add QUADBIN_TOQUADKEY function
 
 ## [0.1.1] - 2022-11
 
@@ -30,17 +22,24 @@
 #### Fix
 
 - Make cartofante the author and comitter of the release
->>>>>>> bd67b4c4
 
 #### Improvement
 
 - Adapt to Semver
 
+## [0.1.0] - 2022-11
+
+### All modules
+
+#### Feature
+
+- Create release workflows
+
 ## [2022.06.24] - 2022-06-24
 
 ### Module quadbin
 
-#### New
+#### Feature
 
 - Add QUADBIN_BBOX function.
 - Add QUADBIN_BOUNDARY function.
