--- conflicted
+++ resolved
@@ -7,19 +7,18 @@
   workflow_dispatch:
     inputs:
       cloud:
-        description: 'Cloud warehouse (bigquery, snowflake, redshift, postgres, all)'
+        description: "Cloud warehouse (bigquery, snowflake, redshift, postgres, all)"
         required: true
-        default: 'all'
+        default: "all"
       force_deploy:
-        description: 'Force deployment of all modules'
+        description: "Force deployment of all modules"
         required: true
-        default: 'false'
+        default: "false"
 
 env:
   INPUT_FORCE_DEPLOY: ${{ github.event.inputs.force_deploy }}
 
 jobs:
-
   obtain-ci-credentials:
     runs-on: ubuntu-20.04
     if: github.event_name == 'push' || github.event_name == 'workflow_dispatch'
@@ -32,7 +31,7 @@
       aws_access_key_id: ${{ steps.gcp-secrets.outputs.AWS_ACCESS_KEY_ID }}
       aws_secret_access_key: ${{ steps.gcp-secrets.outputs.AWS_SECRET_ACCESS_KEY }}
     env:
-      GOOGLE_SECRETS_PROJECT_ID: 'carto-terraform-ci-cd'
+      GOOGLE_SECRETS_PROJECT_ID: "carto-terraform-ci-cd"
     steps:
       - name: Google Cloud Auth
         uses: google-github-actions/auth@v0
@@ -240,8 +239,8 @@
       - name: Check diff
         uses: technote-space/get-diff-action@v4
         with:
-          PATTERNS: '**/*.+(js|sql)'
-          FILES: 'Makefile'
+          PATTERNS: "**/*.+(js|sql)"
+          FILES: "Makefile"
       - uses: google-github-actions/auth@v0
         with:
           credentials_json: ${{ secrets.BQCARTO_DEPLOY_CLOUD_EXTENSIONS_SA_BASE64 }}
@@ -250,19 +249,19 @@
       - name: Setup gcloud
         uses: google-github-actions/setup-gcloud@v0
         with:
-            version: ${{ env.GCLOUD_VERSION }}
-            project_id: ${{ env.BQ_PROJECT }}
+          version: ${{ env.GCLOUD_VERSION }}
+          project_id: ${{ env.BQ_PROJECT }}
       - name: Deploy to production
         run: make deploy CLOUD=bigquery
 
   deploy-sf:
     runs-on: ubuntu-20.04
     timeout-minutes: 15
-<<<<<<< HEAD
     needs: [obtain-ci-credentials]
     if: |
       ( github.event_name == 'push' ) ||
       ( github.event_name == 'workflow_dispatch' && contains(fromJson('["snowflake", "all"]'), github.event.inputs.cloud) )
+      && false
     strategy:
       matrix:
         include:
@@ -274,9 +273,6 @@
             sf_user: ${{ needs.obtain-ci-credentials.outputs.sf_user }}
             sf_password: ${{ needs.obtain-ci-credentials.outputs.sf_password }}
             sf_database: CI
-=======
-    if: false
->>>>>>> 400795f3
     env:
       # FIXME: Add which Role to use?
       # FIXME: Add Warehuse to use? (COMPUTE_CI)
@@ -295,8 +291,8 @@
       - name: Check diff
         uses: technote-space/get-diff-action@v4
         with:
-          PATTERNS: '**/*.+(js|sql)'
-          FILES: 'Makefile'
+          PATTERNS: "**/*.+(js|sql)"
+          FILES: "Makefile"
       - name: Setup snowsql
         run: |
           curl -O https://sfc-repo.snowflakecomputing.com/snowsql/bootstrap/1.2/linux_x86_64/snowsql-${{env.SNOWSQL_VERSION}}-linux_x86_64.bash
@@ -307,11 +303,11 @@
   deploy-rs:
     runs-on: ubuntu-20.04
     timeout-minutes: 15
-<<<<<<< HEAD
     needs: [obtain-ci-credentials]
     if: |
       ( github.event_name == 'push' ) ||
       ( github.event_name == 'workflow_dispatch' && contains(fromJson('["redshift", "all"]'), github.event.inputs.cloud) )
+      && false
     strategy:
       matrix:
         include:
@@ -333,9 +329,6 @@
             aws_access_key_id: ${{ needs.obtain-ci-credentials.outputs.aws_access_key_id }}
             aws_secret_access_key: ${{ needs.obtain-ci-credentials.outputs.aws_secret_access_key }}
             rs_bucket: s3://carto-analytics-toolbox-deployment-ci/
-=======
-    if: false
->>>>>>> 400795f3
     env:
       RS_REGION: ${{ matrix.rs_region }}
       RS_HOST: ${{ matrix.rs_host }}
