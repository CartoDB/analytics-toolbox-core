--- conflicted
+++ resolved
@@ -31,11 +31,8 @@
       BQ_DATASET_TRANSFORMATIONS: transformations
       BQ_DATASET_CONSTRUCTORS: constructors
       BQ_DATASET_MEASUREMENTS: measurements
-<<<<<<< HEAD
       BQ_DATASET_PROCESSING: processing
-=======
       BQ_DATASET_ACCESSORS: accessors
->>>>>>> 399fd1ed
     steps:
       - name: Checkout repo
         uses: actions/checkout@v2
