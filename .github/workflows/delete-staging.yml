--- conflicted
+++ resolved
@@ -77,11 +77,7 @@
       RS_HOST: redshift-cluster-1.c2gsqdockj5a.us-east-2.redshift.amazonaws.com
       RS_CLUSTER_ID: redshift-cluster-1
       RS_DATABASE: rscartost
-<<<<<<< HEAD
-      RS_SCHEMA_PREFIX: ${{ github.event.inputs.pr_number || github.event.pull_request.number }}_
-=======
       RS_SCHEMA_PREFIX: core_${{ github.event.inputs.pr_number || github.event.pull_request.number }}_
->>>>>>> 1b42a9ce
       RS_USER: ${{ secrets.RS_USER }}
       RS_PASSWORD: ${{ secrets.RS_PASSWORD }}
       AWS_ACCESS_KEY_ID: ${{ secrets.RS_AWS_ACCESS_KEY_ID }}
@@ -107,8 +103,4 @@
           script: |
             const { repo: { owner, repo }  } = context;
             const issue_number = ${{ github.event.inputs.pr_number || github.event.pull_request.number }};
-<<<<<<< HEAD
-            github.issues.createComment({ issue_number, owner, repo, body: 'Schema `${{ env.RS_DATABASE }}`.`${{ env.RS_SCHEMA_PREFIX }}`carto deleted! 🔥' });
-=======
-            github.issues.createComment({ issue_number, owner, repo, body: 'Schema `${{ env.RS_DATABASE }}.${{ env.RS_SCHEMA_PREFIX }}carto` deleted! 🔥' });
->>>>>>> 1b42a9ce
+            github.issues.createComment({ issue_number, owner, repo, body: 'Schema `${{ env.RS_DATABASE }}.${{ env.RS_SCHEMA_PREFIX }}carto` deleted! 🔥' });