export GIT_DIFF ?= off

.SILENT:

.PHONY: help lint lint-fix build test-unit test-integration test-integration-full deploy clean clean-deploy

help:
<<<<<<< HEAD
	echo "Please choose one of the following targets: lint, lint-fix, build, test-unit, test-integration, test-integration-dry, deploy, clean, clean-deploy, serialize_package"

lint lint-fix build test-unit test-integration-dry deploy clean clean-deploy serialize_package:
=======
	echo "Please choose one of the following targets: lint, lint-fix, build, test-unit, test-integration, test-integration-full, deploy, clean, clean-deploy"

lint lint-fix build test-unit test-integration deploy clean clean-deploy:
>>>>>>> 3e0a86ae
	if [ "$(CLOUD)" = "bigquery" ] || [ "$(CLOUD)" = "snowflake" ]; then \
		if [ "$@" = "serialize_package" ]; then \
			rm -rf dist/; \
			mkdir dist/; \
		fi; \
		for module in `node scripts/modulesort.js`; do \
			echo "> Module $${module}/$(CLOUD)"; \
			$(MAKE) -C modules/$${module}/$(CLOUD) $@ || exit 1; \
			if [ "$@" = "serialize_package" ]; then \
				sed -e "s!@@BQ_LIBRARY_BUCKET@@!@@BQ_LIBRARY_BUCKET@@/lib/$${module}/index.js!g" modules/$${module}/$(CLOUD)/bundle_pkg.sql >> modules/$${module}/$(CLOUD)/bundle_pkg_rep.sql; \
				cat modules/$${module}/$(CLOUD)/bundle_pkg_rep.sql >> dist/bundle_pkg.sql; \
				rm -f modules/$${module}/$(CLOUD)/bundle_pkg.sql modules/$${module}/$(CLOUD)/bundle_pkg_rep.sql; \
				mkdir -p dist/$${module}/ && cp modules/$${module}/$(CLOUD)/dist/index.js dist/$${module}/index.js; \
			fi; \
		done; \
	else \
		echo "CLOUD is undefined. Please set one of the following values: bigquery, snowflake"; \
	fi

test-integration-full:
	$(MAKE) deploy
	$(MAKE) test-integration || ($(MAKE) clean-deploy && exit 1)
	$(MAKE) clean-deploy<|MERGE_RESOLUTION|>--- conflicted
+++ resolved
@@ -5,15 +5,10 @@
 .PHONY: help lint lint-fix build test-unit test-integration test-integration-full deploy clean clean-deploy
 
 help:
-<<<<<<< HEAD
 	echo "Please choose one of the following targets: lint, lint-fix, build, test-unit, test-integration, test-integration-dry, deploy, clean, clean-deploy, serialize_package"
 
 lint lint-fix build test-unit test-integration-dry deploy clean clean-deploy serialize_package:
-=======
-	echo "Please choose one of the following targets: lint, lint-fix, build, test-unit, test-integration, test-integration-full, deploy, clean, clean-deploy"
 
-lint lint-fix build test-unit test-integration deploy clean clean-deploy:
->>>>>>> 3e0a86ae
 	if [ "$(CLOUD)" = "bigquery" ] || [ "$(CLOUD)" = "snowflake" ]; then \
 		if [ "$@" = "serialize_package" ]; then \
 			rm -rf dist/; \
