GIT_DIFF ?= off
MODULES = \
	h3 \
	placekey \
	quadkey \
  	s2 \
	skel \
	transformations \
	constructors \
	measurements \
<<<<<<< HEAD
	processing
=======
	processing \
	accessors
>>>>>>> 4260ec12

.PHONY: all build check check-integration check-linter clean deploy linter

all build check check-integration check-linter clean deploy linter:
	for module in $(MODULES); do \
		if [ "$(GIT_DIFF)" = "off" ] || [ `echo "$(GIT_DIFF)" | grep -P $${module}'\/.*(\.js|\.sql|Makefile)' | wc -l` -gt 0 ]; then \
			$(MAKE) -C $${module} $@ || exit 1; \
		fi \
	done;<|MERGE_RESOLUTION|>--- conflicted
+++ resolved
@@ -8,12 +8,8 @@
 	transformations \
 	constructors \
 	measurements \
-<<<<<<< HEAD
-	processing
-=======
 	processing \
 	accessors
->>>>>>> 4260ec12
 
 .PHONY: all build check check-integration check-linter clean deploy linter
 
