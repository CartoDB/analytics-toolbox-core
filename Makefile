--- conflicted
+++ resolved
@@ -8,11 +8,8 @@
 	transformations \
 	constructors \
 	measurements \
-<<<<<<< HEAD
-	processing
-=======
+	processing \
 	accessors
->>>>>>> 399fd1ed
 
 .PHONY: all build check check-integration check-linter clean deploy linter
 
