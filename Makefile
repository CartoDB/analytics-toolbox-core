export GIT_DIFF ?= off

.SILENT:

.PHONY: help lint lint-fix build test-unit test-integration test-integration-full deploy clean clean-deploy

help:
	echo "Please choose one of the following targets: lint, lint-fix, build, test-unit, test-integration, test-integration-full, deploy, clean, clean-deploy"

<<<<<<< HEAD
lint lint-fix build test-unit test-integration deploy clean clean-deploy:
	if [ "$(CLOUD)" = "bigquery" ] || [ "$(CLOUD)" = "snowflake" ]; then \
=======
lint lint-fix build test-unit test-integration-dry deploy clean clean-deploy:
	if [ "$(CLOUD)" = "bigquery" ] || [ "$(CLOUD)" = "snowflake" ] || [ "$(CLOUD)" = "redshift" ]; then \
>>>>>>> abe8ad2c
		for module in `node scripts/modulesort.js`; do \
			echo "> Module $${module}/$(CLOUD)"; \
			$(MAKE) -C modules/$${module}/$(CLOUD) $@ || exit 1; \
		done; \
	else \
		echo "CLOUD is undefined. Please set one of the following values: bigquery, snowflake, redshift"; \
	fi

test-integration-full:
	$(MAKE) deploy
	$(MAKE) test-integration || ($(MAKE) clean-deploy && exit 1)
	$(MAKE) clean-deploy<|MERGE_RESOLUTION|>--- conflicted
+++ resolved
@@ -7,13 +7,8 @@
 help:
 	echo "Please choose one of the following targets: lint, lint-fix, build, test-unit, test-integration, test-integration-full, deploy, clean, clean-deploy"
 
-<<<<<<< HEAD
-lint lint-fix build test-unit test-integration deploy clean clean-deploy:
-	if [ "$(CLOUD)" = "bigquery" ] || [ "$(CLOUD)" = "snowflake" ]; then \
-=======
 lint lint-fix build test-unit test-integration-dry deploy clean clean-deploy:
 	if [ "$(CLOUD)" = "bigquery" ] || [ "$(CLOUD)" = "snowflake" ] || [ "$(CLOUD)" = "redshift" ]; then \
->>>>>>> abe8ad2c
 		for module in `node scripts/modulesort.js`; do \
 			echo "> Module $${module}/$(CLOUD)"; \
 			$(MAKE) -C modules/$${module}/$(CLOUD) $@ || exit 1; \
