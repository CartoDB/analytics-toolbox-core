--- conflicted
+++ resolved
@@ -26,11 +26,7 @@
 .PHONY: help lint lint-fix build test-unit test-integration test-integration-full deploy clean clean-deploy
 
 help:
-<<<<<<< HEAD
 	echo "Please choose one of the following targets: lint, lint-fix, build, test-unit, test-integration, test-integration-dry, deploy, clean, clean-deploy, serialize_package"
-=======
-	echo "Please choose one of the following targets: lint, lint-fix, build, test-unit, test-integration, test-integration-full, deploy, clean, clean-deploy"
->>>>>>> 3e0a86ae
 
 $(NODE_MODULES):
 	yarn -s
