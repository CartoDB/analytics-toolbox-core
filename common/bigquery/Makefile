# Makefile for BigQuery modules

SED = sed
GSUTIL = gsutil
BQ = bq --location=$(BQ_REGION) --project_id=$(BQ_PROJECT)

BQ_DATASET = $(BQ_DATASET_PREFIX)$(MODULE)
BQ_PREFIX = $(BQ_PROJECT).$(BQ_DATASET_PREFIX)

ROOT_DIR := $(shell dirname $(realpath $(firstword $(MAKEFILE_LIST))))

BQ_LIBRARY = $(ROOT_DIR)/dist/index.js
BQ_BUCKET_PATH = $(BQ_BUCKET)$(BQ_DATASET)/
BQ_LIBRARY_BUCKET = $(BQ_BUCKET_PATH)index.js

BQ_MODULE_CORE_LABEL = spatial_extension_module:core

COMMON_DIR = $(ROOT_DIR)/../../../common/bigquery
SCRIPTS_DIR = $(ROOT_DIR)/../../../scripts
SHARED_DIR = $(ROOT_DIR)/../shared/javascript

NODE_MODULES = $(ROOT_DIR)/node_modules
NODE_MODULES_DEV = $(COMMON_DIR)/node_modules
NODE_MODULES_SHARED = $(SHARED_DIR)/node_modules

REPLACEMENTS = -e 's!@@BQ_PREFIX@@!$(BQ_PREFIX)!g' -e 's!@@BQ_LIBRARY_BUCKET@@!$(BQ_LIBRARY_BUCKET)!g'

.SILENT:

<<<<<<< HEAD
.PHONY: help lint lint-fix build test-unit test-integration test-integration-full deploy clean clean-deploy serialize-module serialize-functions

help:
	echo "Please choose one of the following targets: lint, lint-fix, build, test-unit, test-integration, test-integration-full, deploy, clean, clean-deploy, serialize-module, serialize-functions"
=======
.PHONY: help lint lint-fix install build test-unit test-integration test-integration-full deploy clean clean-deploy serialize-module

help:
	echo "Please choose one of the following targets: lint, lint-fix, install, build, test-unit, test-integration, test-integration-full, deploy, clean, clean-deploy, serialize-module"
>>>>>>> 999b2b2d

$(NODE_MODULES):
	yarn -s --update-checksums

$(NODE_MODULES_DEV):
	yarn -s --update-checksums --cwd $(COMMON_DIR)

$(NODE_MODULES_SHARED):
	yarn -s --update-checksums --cwd $(SHARED_DIR)

lint: $(NODE_MODULES_DEV)
	PATH=$(NODE_MODULES_DEV)/.bin/:$(PATH) \
	eslint --config ../../../.eslintrc.js .

lint-fix: $(NODE_MODULES_DEV)
	PATH=$(NODE_MODULES_DEV)/.bin/:$(PATH) \
	eslint --config ../../../.eslintrc.js . --fix

install: $(NODE_MODULES) $(NODE_MODULES_SHARED) $(NODE_MODULES_DEV)

build: install
	NAME=$(MODULE)Lib \
	PATH=$(NODE_MODULES_DEV)/.bin/:$(PATH) \
	rollup --config $(COMMON_DIR)/rollup.config.js $(BUILD_PARAMS)

test-unit:
	UNIT_TEST=1 \
	$(MAKE) build
	PATH=$(NODE_MODULES_DEV)/.bin/:$(PATH) \
	jest test/unit --testTimeout=30000

test-integration-full:
	$(MAKE) deploy
	$(MAKE) test-integration || ($(MAKE) clean-deploy && exit 1)
	$(MAKE) clean-deploy

test-integration: check $(NODE_MODULES_DEV)
	PATH=$(NODE_MODULES_DEV)/.bin/:$(PATH) \
	jest test/integration/$(TEST) --testTimeout=30000

deploy: check
	$(MAKE) storage-upload
	$(MAKE) dataset-create
	$(MAKE) dataset-deploy
ifdef BQ_PERMISSIONS
	BQ_PERMISSIONS_TARGET_DATASET=$(BQ_DATASET) $(COMMON_DIR)/set_module_permissions.sh
endif
ifdef BQ_PERMISSIONS_GROUP
	BQ_PERMISSIONS_TARGET_DATASET=$(BQ_DATASET) $(COMMON_DIR)/set_module_permissions_group.sh
endif

clean:
	rm -rf dist $(NODE_MODULES) $(NODE_MODULES_SHARED) $(NODE_MODULES_DEV)
	yarn -s cache clean

clean-deploy: check
	$(MAKE) storage-remove
	$(MAKE) dataset-remove || ((sleep 5 && $(MAKE) dataset-remove) || exit 1)

storage-upload:
	$(MAKE) build
	$(GSUTIL) cp -r $(BQ_LIBRARY) $(BQ_BUCKET_PATH)

storage-remove:
	if [ `$(GSUTIL) ls $(BQ_BUCKET_PATH) 2>&1 | grep "$(BQ_BUCKET_PATH)"` ]; then \
		$(GSUTIL) rm -r -f $(BQ_BUCKET_PATH); \
	fi

dataset-create:
	$(BQ) show $(BQ_DATASET) 2>/dev/null 1>/dev/null || \
		$(BQ) mk -d --description "$(BQ_DATASET) module" -label $(BQ_MODULE_CORE_LABEL) $(BQ_DATASET)

dataset-remove:
	$(BQ) rm -r -f -d $(BQ_DATASET)

dataset-deploy:
	for n in `node $(SCRIPTS_DIR)/sqlsort.js`; do \
		$(SED) $(REPLACEMENTS) $$n | $(BQ) query -q --format=json --use_legacy_sql=false || exit 1; \
	done

serialize-module:
	$(MAKE) build
	rm -f dist/module.sql
	echo "CREATE SCHEMA IF NOT EXISTS \`@@BQ_PREFIX@@$(MODULE)\`;" >> dist/module.sql
	for n in `node $(SCRIPTS_DIR)/sqlsort.js`; do \
	  	cat $$n >> dist/module.sql; \
		echo "" >> dist/module.sql; \
	done

serialize-functions:
	mkdir -p dist
	rm -f dist/funct_names.csv
	MODULE=$(MODULE) QUALIFY=1 FILE_NAME=$${n} node $(SCRIPTS_DIR)/sqlfunctions.js >> dist/funct_names.csv

check:
ifndef BQ_REGION
	$(error BQ_REGION is undefined)
endif
ifndef BQ_PROJECT
	$(error BQ_PROJECT is undefined)
endif
ifndef BQ_BUCKET
	$(error BQ_BUCKET is undefined)
endif<|MERGE_RESOLUTION|>--- conflicted
+++ resolved
@@ -27,17 +27,10 @@
 
 .SILENT:
 
-<<<<<<< HEAD
-.PHONY: help lint lint-fix build test-unit test-integration test-integration-full deploy clean clean-deploy serialize-module serialize-functions
+.PHONY: help lint lint-fix install build test-unit test-integration test-integration-full deploy clean clean-deploy serialize-module serialize-functions
 
 help:
-	echo "Please choose one of the following targets: lint, lint-fix, build, test-unit, test-integration, test-integration-full, deploy, clean, clean-deploy, serialize-module, serialize-functions"
-=======
-.PHONY: help lint lint-fix install build test-unit test-integration test-integration-full deploy clean clean-deploy serialize-module
-
-help:
-	echo "Please choose one of the following targets: lint, lint-fix, install, build, test-unit, test-integration, test-integration-full, deploy, clean, clean-deploy, serialize-module"
->>>>>>> 999b2b2d
+	echo "Please choose one of the following targets: lint, lint-fix, install, build, test-unit, test-integration, test-integration-full, deploy, clean, clean-deploy, serialize-module, serialize-functions"
 
 $(NODE_MODULES):
 	yarn -s --update-checksums
