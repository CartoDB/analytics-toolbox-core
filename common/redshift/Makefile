# Makefile for Redshift modules

SED = sed
AWS = aws
PYTHON2_VERSION = 2.7
PYTHON3_VERSION = 3

RS_SCHEMA = $(RS_SCHEMA_PREFIX)$(MODULE)
RS_PREFIX = $(RS_SCHEMA_PREFIX)

ROOT_DIR := $(shell dirname $(realpath $(firstword $(MAKEFILE_LIST))))

SHARE_CREATE_FILE = $(ROOT_DIR)/sql/_SHARE_CREATE.sql
SHARE_REMOVE_FILE = $(ROOT_DIR)/sql/_SHARE_REMOVE.sql

COMMON_DIR = $(ROOT_DIR)/../../../common
SCRIPTS_DIR = $(ROOT_DIR)/../../../scripts
VENV2_DIR = $(COMMON_DIR)/redshift/venv2
VENV3_DIR = $(COMMON_DIR)/redshift/venv3
VENV2_ACTIVATE = $(VENV2_DIR)/bin/activate
VENV3_ACTIVATE = $(VENV3_DIR)/bin/activate

REPLACEMENTS = -e 's!@@RS_PREFIX@@!$(RS_PREFIX)!g'

AWS_PRINT = tr '\r\n' ' ' | jq -M 'if has("Error") then .["QueryString"],.["Error"] else .["QueryString"] end'
AWS_CHECK = tr '\r\n' ' ' | jq -e 'has("Error") | not' 1>/dev/null || exit 1
AWS_PARSE_OUTPUT = echo $$AWS_OUTPUT | $(AWS_PRINT); echo $$AWS_OUTPUT | $(AWS_CHECK)
AWS_RUN_STATEMENT_SQL = \
    STATEMENT_ID=`$(AWS) redshift-data execute-statement --region $(RS_REGION) --cluster-identifier $(RS_CLUSTER_ID) --database $(RS_DATABASE) --db-user $(RS_USER) --sql "$$STATEMENT_SQL" --output text --query 'Id'`; \
	AWS_OUTPUT=`$(AWS) redshift-data describe-statement --id $$STATEMENT_ID --region $(RS_REGION) --no-cli-pager`; $(AWS_PARSE_OUTPUT)

.SILENT:

.PHONY: help lint lint-fix build test-unit test-integration test-integration-full deploy clean clean-deploy serialize-module serialize-dependency

help:
	echo "Please choose one of the following targets: lint, lint-fix, build, test-unit, test-integration, test-integration-full, deploy, clean, clean-deploy, serialize-module"

lint: venv3
	. $(VENV3_ACTIVATE) && \
	flake8 lib/ test/ --enable-extensions Q0 && \
	deactivate

lint-fix: venv3
	. $(VENV3_ACTIVATE) && \
	brunette lib/ test/ --line-length=88 --single-quotes --quiet && \
	flake8 lib/ test/ --enable-extensions Q0 && \
	deactivate

build:
	rm -rf dist
	mkdir -p dist/$(RS_SCHEMA)Lib
	rsync -a --prune-empty-dirs --include '*/' --include '*.py' --exclude '*'  lib/ dist/$(RS_SCHEMA)Lib/
	cd dist && zip -r $(RS_SCHEMA)Lib *
	rm -rf dist/$(RS_SCHEMA)Lib

test-unit: venv2
	rm -rf lib/$(MODULE)Lib
	mkdir -p lib/$(MODULE)Lib
	rsync -a --prune-empty-dirs --include '*/' --include '*.py' --exclude '*'  lib/ lib/$(MODULE)Lib/
	. $(VENV2_ACTIVATE) && \
	pytest -rP -p no:warnings test/unit/$(TEST) && \
	deactivate || (rm -rf lib/$(MODULE)Lib && exit 1)
	rm -rf lib/$(MODULE)Lib

test-integration: check check-extra venv3
	. $(VENV3_ACTIVATE) && \
	pytest -rP -p no:warnings test/integration/$(TEST) && \
	deactivate

test-integration-full:
	$(MAKE) deploy
	$(MAKE) test-integration || ($(MAKE) clean-deploy && exit 1)
	$(MAKE) clean-deploy

deploy: check
	$(MAKE) storage-upload
	$(MAKE) schema-remove
	$(MAKE) schema-create
	$(MAKE) schema-deploy
	$(MAKE) share-create

clean:
	rm -rf dist
	rm -rf $(VENV2_DIR) $(VENV3_DIR)

clean-deploy: check
	$(MAKE) storage-remove
	$(MAKE) share-remove
	$(MAKE) schema-remove || ((sleep 5 && $(MAKE) schema-remove) || exit 1)

storage-upload: build venv2
	for f in $(wildcard dist/*.zip); do \
		$(AWS) s3 cp $$f $(AWS_S3_BUCKET) || exit 1; \
	done
	for f in $(notdir $(wildcard dist/*.zip)); do \
		STATEMENT_SQL="CREATE OR REPLACE LIBRARY $(RS_SCHEMA) LANGUAGE plpythonu FROM '$(AWS_S3_BUCKET)$(notdir $$f)' CREDENTIALS 'aws_access_key_id=$(AWS_ACCESS_KEY_ID);aws_secret_access_key=$(AWS_SECRET_ACCESS_KEY)';"; $(AWS_RUN_STATEMENT_SQL); \
	done
ifneq ("$(wildcard requirements.txt)","")
	if [ ! -f requirements.txt.shasum ] || [ "`shasum --check requirements.txt.shasum | grep "FAILED"`" ]; then \
		. $(VENV2_ACTIVATE) && \
		bash $(COMMON_DIR)/redshift/libraryinstaller.sh -f requirements.txt && \
		shasum requirements.txt > requirements.txt.shasum && \
		deactivate; \
	fi
endif

storage-remove:
	for f in $(notdir $(wildcard dist/*.zip)); do \
		$(AWS) s3 rm $(AWS_S3_BUCKET)$$f || exit 1; \
	done
	STATEMENT_SQL="DROP LIBRARY $(RS_SCHEMA)"; $(AWS_RUN_STATEMENT_SQL)

schema-create:
	STATEMENT_SQL="CREATE SCHEMA IF NOT EXISTS $(RS_SCHEMA)"; $(AWS_RUN_STATEMENT_SQL)

schema-remove:
	STATEMENT_SQL="DROP SCHEMA IF EXISTS $(RS_SCHEMA) CASCADE"; $(AWS_RUN_STATEMENT_SQL)

schema-deploy:
	for n in `IGNORE="_SHARE_CREATE _SHARE_REMOVE" node $(SCRIPTS_DIR)/sqlsort.js`; do \
		STATEMENT_SQL=`$(SED) $(REPLACEMENTS) $$n`; $(AWS_RUN_STATEMENT_SQL); \
	done

share-create:
ifeq ($(RS_SHARE_ENABLED), 1)
	STATEMENT_SQL=`$(SED) $(REPLACEMENTS) $(SHARE_CREATE_FILE)`; $(AWS_RUN_STATEMENT_SQL)
endif

share-remove:
ifeq ($(RS_SHARE_ENABLED), 1)
	STATEMENT_SQL=`$(SED) $(REPLACEMENTS) $(SHARE_REMOVE_FILE)`; $(AWS_RUN_STATEMENT_SQL)
endif

<<<<<<< HEAD
serialize-functions:
	mkdir -p dist
	rm -f dist/funct_names.csv
	MODULE=$(MODULE) IGNORE="_SHARE_CREATE _SHARE_REMOVE" QUALIFY=1 FILE_NAME=$${n} node $(SCRIPTS_DIR)/sqlfunctions.js >> dist/funct_names.csv
=======
serialize-dependency: venv2
ifneq ("$(wildcard requirements.txt)","")
	. $(VENV2_ACTIVATE) && \
	bash $(COMMON_DIR)/redshift/libraryinstaller.sh -f requirements.txt -s && \
	deactivate; 
endif

serialize-module: build serialize-dependency
	rm -f dist/module.sql
	echo "DROP SCHEMA IF EXISTS $(RS_SCHEMA) CASCADE;" >> dist/module.sql
	echo "CREATE SCHEMA IF NOT EXISTS $(RS_SCHEMA);" >> dist/module.sql
	for f in $(notdir $(wildcard dist/*.zip)); do \
		LIBRARY_NAME=$$(echo $$f | $(SED) -e 's/Lib.*//g' -e 's/-.*//g'); \
		echo "CREATE OR REPLACE LIBRARY $$LIBRARY_NAME LANGUAGE plpythonu FROM '<AWS_S3_BUCKET>/$(notdir $$f)' CREDENTIALS 'aws_access_key_id=<AWS_ACCESS_KEY_ID>;aws_secret_access_key=<AWS_SECRET_ACCESS_KEY>';" >> dist/module.sql; \
	done
	echo "" >> dist/module.sql;
	for n in `IGNORE="_SHARE_CREATE _SHARE_REMOVE" node $(SCRIPTS_DIR)/sqlsort.js`; do \
	  	$(SED) $(REPLACEMENTS) $$n >> dist/module.sql; \
		echo "" >> dist/module.sql; \
	done
>>>>>>> 5e65d1a1

venv2:
	virtualenv -p python$(PYTHON2_VERSION) $(VENV2_DIR) -q
	. $(VENV2_ACTIVATE) && \
	python -m pip install -U pip -q 2>/dev/null && \
	pip install -r $(COMMON_DIR)/redshift/python2_requirements.txt -q 2>/dev/null && \
	([ ! -f requirements.txt ] || pip install -r requirements.txt -q 2>/dev/null) && \
	deactivate

venv3:
	virtualenv -p python$(PYTHON3_VERSION) $(VENV3_DIR) -q
	. $(VENV3_ACTIVATE) && \
	python -m pip install -U pip -q && \
	pip install -r $(COMMON_DIR)/redshift/python3_requirements.txt -q && \
	deactivate

check:
ifndef RS_REGION
	$(error RS_REGION is undefined)
endif
ifndef RS_CLUSTER_ID
	$(error RS_CLUSTER_ID is undefined)
endif
ifndef RS_DATABASE
	$(error RS_DATABASE is undefined)
endif
ifndef RS_USER
	$(error RS_USER is undefined)
endif
ifndef AWS_ACCESS_KEY_ID
	$(error AWS_ACCESS_KEY_ID is undefined)
endif
ifndef AWS_SECRET_ACCESS_KEY
	$(error AWS_SECRET_ACCESS_KEY is undefined)
endif
ifndef AWS_S3_BUCKET
	$(error AWS_S3_BUCKET is undefined)
endif

check-extra:
ifndef RS_HOST
	$(error RS_HOST is undefined)
endif
ifndef RS_PASSWORD
	$(error RS_PASSWORD is undefined)
endif<|MERGE_RESOLUTION|>--- conflicted
+++ resolved
@@ -132,12 +132,6 @@
 	STATEMENT_SQL=`$(SED) $(REPLACEMENTS) $(SHARE_REMOVE_FILE)`; $(AWS_RUN_STATEMENT_SQL)
 endif
 
-<<<<<<< HEAD
-serialize-functions:
-	mkdir -p dist
-	rm -f dist/funct_names.csv
-	MODULE=$(MODULE) IGNORE="_SHARE_CREATE _SHARE_REMOVE" QUALIFY=1 FILE_NAME=$${n} node $(SCRIPTS_DIR)/sqlfunctions.js >> dist/funct_names.csv
-=======
 serialize-dependency: venv2
 ifneq ("$(wildcard requirements.txt)","")
 	. $(VENV2_ACTIVATE) && \
@@ -158,7 +152,11 @@
 	  	$(SED) $(REPLACEMENTS) $$n >> dist/module.sql; \
 		echo "" >> dist/module.sql; \
 	done
->>>>>>> 5e65d1a1
+
+serialize-functions:
+	mkdir -p dist
+	rm -f dist/funct_names.csv
+	MODULE=$(MODULE) IGNORE="_SHARE_CREATE _SHARE_REMOVE" QUALIFY=1 FILE_NAME=$${n} node $(SCRIPTS_DIR)/sqlfunctions.js >> dist/funct_names.csv
 
 venv2:
 	virtualenv -p python$(PYTHON2_VERSION) $(VENV2_DIR) -q
