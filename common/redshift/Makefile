# Makefile for Redshift modules

SED ?= sed
AWS ?= aws
PYTHON2_VERSION ?= 2.7
PYTHON3_VERSION ?= 3

RS_SCHEMA = $(RS_SCHEMA_PREFIX)$(MODULE)
RS_PREFIX = $(RS_SCHEMA_PREFIX)

SHARE_CREATE_FILE = ./sql/_SHARE_CREATE.sql
SHARE_REMOVE_FILE = ./sql/_SHARE_REMOVE.sql

COMMON_DIR = ../../../common
SCRIPTS_DIR = ../../../scripts
VENV2_DIR = $(COMMON_DIR)/redshift/venv2
VENV3_DIR = $(COMMON_DIR)/redshift/venv3
VENV2_ACTIVATE = $(VENV2_DIR)/bin/activate
VENV3_ACTIVATE = $(VENV3_DIR)/bin/activate

REPLACEMENTS = -e 's!@@RS_PREFIX@@!$(RS_PREFIX)!g'

AWS_PRINT = tr '\r\n' ' ' | jq -M 'if has("Error") then .["QueryString"],.["Error"] else .["QueryString"] end'
AWS_CHECK = tr '\r\n' ' ' | jq -e 'has("Error") | not' 1>/dev/null
AWS_PARSE_OUTPUT = echo $$AWS_OUTPUT | $(AWS_PRINT); echo $$AWS_OUTPUT | $(AWS_CHECK)
AWS_RUN_STATEMENT_SQL = \
    STATEMENT_ID=`$(AWS) redshift-data execute-statement --region $(RS_REGION) --cluster-identifier $(RS_CLUSTER_ID) --database $(RS_DATABASE) --db-user $(RS_USER) --sql "$$STATEMENT_SQL" --output text --query 'Id'`; \
	AWS_OUTPUT=`$(AWS) redshift-data describe-statement --id $$STATEMENT_ID --region $(RS_REGION) --no-cli-pager`; $(AWS_PARSE_OUTPUT)

.SILENT:

.PHONY: help lint lint-fix build test-unit test-integration test-integration-full deploy clean clean-deploy

help:
	echo "Please choose one of the following targets: lint, lint-fix, build, test-unit, test-integration, test-integration-full, deploy, clean, clean-deploy"

lint: venv3
	. $(VENV3_ACTIVATE) && \
	flake8 lib/ test/ --enable-extensions Q0 && \
	deactivate

lint-fix: venv3
	. $(VENV3_ACTIVATE) && \
	brunette lib/ test/ --line-length=88 --single-quotes --quiet && \
	flake8 lib/ test/ --enable-extensions Q0 && \
	deactivate

build:
	rm -rf dist
	mkdir -p dist/$(RS_SCHEMA)Lib
	rsync -a --prune-empty-dirs --include '*/' --include '*.py' --exclude '*'  lib/ dist/$(RS_SCHEMA)Lib/
	cd dist && zip -r $(RS_SCHEMA)Lib *
	rm -rf dist/$(RS_SCHEMA)Lib

test-unit: venv2
	rm -rf lib/$(MODULE)Lib
	mkdir -p lib/$(MODULE)Lib
	rsync -a --prune-empty-dirs --include '*/' --include '*.py' --exclude '*'  lib/ lib/$(MODULE)Lib/
	. $(VENV2_ACTIVATE) && \
	pytest -rP test/unit && \
	deactivate
	rm -rf lib/$(MODULE)Lib

test-integration: check check-extra venv3
	. $(VENV3_ACTIVATE) && \
	pytest -rP test/integration && \
	deactivate

test-integration-full:
	$(MAKE) deploy
	$(MAKE) test-integration || ($(MAKE) clean-deploy && exit 1)
	$(MAKE) clean-deploy

deploy: check
	$(MAKE) storage-upload
	$(MAKE) schema-create
	$(MAKE) schema-deploy
	$(MAKE) share-create

clean:
	rm -rf dist
	rm -rf $(VENV2_DIR) $(VENV3_DIR)

clean-deploy: check
	$(MAKE) storage-remove
	$(MAKE) share-remove
	$(MAKE) schema-remove || ((sleep 5 && $(MAKE) schema-remove) || exit 1)

storage-upload: build venv3
	for f in $(wildcard dist/*.zip); do \
		$(AWS) s3 cp $$f $(AWS_S3_BUCKET) || exit 1; \
	done
	for f in $(notdir $(wildcard dist/*.zip)); do \
		STATEMENT_SQL="CREATE OR REPLACE LIBRARY $(RS_SCHEMA) LANGUAGE plpythonu FROM '$(AWS_S3_BUCKET)$(notdir $$f)' CREDENTIALS 'aws_access_key_id=$(AWS_ACCESS_KEY_ID);aws_secret_access_key=$(AWS_SECRET_ACCESS_KEY)';"; $(AWS_RUN_STATEMENT_SQL); \
	done
<<<<<<< HEAD
ifneq ("$(wildcard python2_requirements.txt)","")
	bash $(COMMON_DIR)/redshift/libraryinstaller.sh -f python2_requirements.txt
=======
ifneq ("$(wildcard requirements.txt)","")
	. $(VENV3_ACTIVATE) && \
	bash $(COMMON_DIR)/redshift/libraryinstaller.sh -f requirements.txt \
	deactivate
>>>>>>> 6d898987
endif

storage-remove:
	for f in $(notdir $(wildcard dist/*.zip)); do \
		$(AWS) s3 rm $(AWS_S3_BUCKET)$$f || exit 1; \
	done
	STATEMENT_SQL="DROP LIBRARY $(RS_SCHEMA)"; $(AWS_RUN_STATEMENT_SQL)

schema-create:
	STATEMENT_SQL="CREATE SCHEMA IF NOT EXISTS $(RS_SCHEMA)"; $(AWS_RUN_STATEMENT_SQL)

schema-remove:
	STATEMENT_SQL="DROP SCHEMA IF EXISTS $(RS_SCHEMA) CASCADE"; $(AWS_RUN_STATEMENT_SQL)

schema-deploy:
	for n in `IGNORE="_SHARE_CREATE _SHARE_REMOVE" node $(SCRIPTS_DIR)/sqlsort.js`; do \
		STATEMENT_SQL=`$(SED) $(REPLACEMENTS) $$n`; $(AWS_RUN_STATEMENT_SQL); \
	done

share-create:
ifeq ($(RS_SHARE_ENABLED), 1)
	STATEMENT_SQL=`$(SED) $(REPLACEMENTS) $(SHARE_CREATE_FILE)`; $(AWS_RUN_STATEMENT_SQL)
endif

share-remove:
ifeq ($(RS_SHARE_ENABLED), 1)
	STATEMENT_SQL=`$(SED) $(REPLACEMENTS) $(SHARE_REMOVE_FILE)`; $(AWS_RUN_STATEMENT_SQL)
endif

venv2:
	virtualenv -p python$(PYTHON2_VERSION) $(VENV2_DIR) -q
	. $(VENV2_ACTIVATE) && \
	python -m pip install -U pip -q 2>/dev/null && \
	pip install -r $(COMMON_DIR)/redshift/python2_requirements.txt -q 2>/dev/null && \
<<<<<<< HEAD
	pip install -r python2_requirements.txt -q 2>/dev/null && \
=======
	([ ! -f requirements.txt ] || pip install -r requirements.txt -q 2>/dev/null) && \
>>>>>>> 6d898987
	deactivate

venv3:
	virtualenv -p python$(PYTHON3_VERSION) $(VENV3_DIR) -q
	. $(VENV3_ACTIVATE) && \
	python -m pip install -U pip -q && \
	pip install -r $(COMMON_DIR)/redshift/python3_requirements.txt -q && \
	pip install -r python3_requirements.txt -q && \
	deactivate

check:
ifndef RS_REGION
	$(error RS_REGION is undefined)
endif
ifndef RS_CLUSTER_ID
	$(error RS_CLUSTER_ID is undefined)
endif
ifndef RS_DATABASE
	$(error RS_DATABASE is undefined)
endif
ifndef RS_USER
	$(error RS_USER is undefined)
endif
ifndef AWS_ACCESS_KEY_ID
	$(error AWS_ACCESS_KEY_ID is undefined)
endif
ifndef AWS_SECRET_ACCESS_KEY
	$(error AWS_SECRET_ACCESS_KEY is undefined)
endif
ifndef AWS_S3_BUCKET
	$(error AWS_S3_BUCKET is undefined)
endif

check-extra:
ifndef RS_HOST
	$(error RS_HOST is undefined)
endif
ifndef RS_PASSWORD
	$(error RS_PASSWORD is undefined)
endif<|MERGE_RESOLUTION|>--- conflicted
+++ resolved
@@ -93,15 +93,8 @@
 	for f in $(notdir $(wildcard dist/*.zip)); do \
 		STATEMENT_SQL="CREATE OR REPLACE LIBRARY $(RS_SCHEMA) LANGUAGE plpythonu FROM '$(AWS_S3_BUCKET)$(notdir $$f)' CREDENTIALS 'aws_access_key_id=$(AWS_ACCESS_KEY_ID);aws_secret_access_key=$(AWS_SECRET_ACCESS_KEY)';"; $(AWS_RUN_STATEMENT_SQL); \
 	done
-<<<<<<< HEAD
 ifneq ("$(wildcard python2_requirements.txt)","")
 	bash $(COMMON_DIR)/redshift/libraryinstaller.sh -f python2_requirements.txt
-=======
-ifneq ("$(wildcard requirements.txt)","")
-	. $(VENV3_ACTIVATE) && \
-	bash $(COMMON_DIR)/redshift/libraryinstaller.sh -f requirements.txt \
-	deactivate
->>>>>>> 6d898987
 endif
 
 storage-remove:
@@ -136,11 +129,7 @@
 	. $(VENV2_ACTIVATE) && \
 	python -m pip install -U pip -q 2>/dev/null && \
 	pip install -r $(COMMON_DIR)/redshift/python2_requirements.txt -q 2>/dev/null && \
-<<<<<<< HEAD
 	pip install -r python2_requirements.txt -q 2>/dev/null && \
-=======
-	([ ! -f requirements.txt ] || pip install -r requirements.txt -q 2>/dev/null) && \
->>>>>>> 6d898987
 	deactivate
 
 venv3:
