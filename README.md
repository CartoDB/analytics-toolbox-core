# CARTO Analytics Toolbox Core

The *CARTO Analytics Toolbox* is a set of UDFs and Stored Procedures to unlock Spatial Analytics. It is organized into modules based on the functionality they offer. This toolbox is cloud-native, which means it is available for different data warehouses: BigQuery, Snowflake, and Redshift. It is built on top of the data warehouse's GIS features, extending and complementing this functionality.

This repo contains the core open-source modules of the toolbox. CARTO offers a set of premium modules that are available for CARTO users.

## Getting started

Using the functions on this project depends on the Datawarehouse you are using. In BigQuery and Snowflake you can access them directly as a shared resoueces without having to install them, for the rest you will have to install them locally on your database.

### BigQuery

You can use directly the functions as they are globally shared in the US region.

```sql
SELECT `carto-os.carto.H3_CENTER`('847b59dffffffff')
```

If you need to use them from the Europe region use:

```sql
SELECT `carto-os-eu.carto.H3_CENTER`('847b59dffffffff')
```

If you need to install them on your own VPC or in a different region, follow the instructions later on.

### Snowflake

The easiest way to start using these functions is to add them to your Datawarehouse through the [Snowflake Marketplace](https://www.snowflake.com/datasets/carto-analytics-toolbox/). Go there and install it using theregular methods. After that you should be able to use them on the location you have installed them. For example try:

```sql
SELECT carto.H3_FROMGEOGPOINT(ST_POINT(40.4168, -3.7038), 4)
```

If you need to install them directly, not through the data share process, follow the instructions later on.

### Redshift

Right now the only way to get access the Analytics toolbox is by installing it directly on your database. Follow the instructions later on.


## Documentation

| Cloud | Documentation |
|---|---|
| BigQuery | https://docs.carto.com/analytics-toolbox-bigquery |
| Snowflake | https://docs.carto.com/analytics-toolbox-snowflake |
| Redshift | https://docs.carto.com/analytics-toolbox-redshift |
| Postgres | https://docs.carto.com/analytics-toolbox-postgres |
| Databricks | https://docs.carto.com/analytics-toolbox-databricks |

## Development

| Cloud | Development |
|---|---|
| BigQuery | [README.md](./clouds/bigquery/README.md) |
| Snowflake | [README.md](./clouds/snowflake/README.md) |
| Redshift | [README.md](./clouds/redshift/README.md) |
| Postgres | [README.md](./clouds/postgres/README.md) |
| Databricks | [README.md](./clouds/databricks/README.md) |

<<<<<<< HEAD
=======
### BigQuery

The Analytics Toolbox for BigQuery contains SQL functions and JavaScript libraries. The functions are deployed in a dataset called `carto` inside a specific project. In BigQuery, datasets are associated with a region so the functions can only be used with tables stored in datasets with the same region. The JavaScript libraries are deployed in a Google Cloud Storage bucket and referenced by the functions.

**Tools**

Make sure you have installed the following tools:

- `make`: https://www.gnu.org/software/make/
- `node`: https://www.npmjs.com/ (v14.18)
- `yarn`: https://yarnpkg.com/ (v1.22)
- `bq`: https://cloud.google.com/bigquery/docs/bq-command-line-tool
- `gsutil`: https://cloud.google.com/storage/docs/gsutil (v5.5)

**Environment variables**

The `.env` file contains the variables required to deploy and run the toolbox.

```
# BigQuery
BQ_PROJECT=your-bigquery-project
BQ_BUCKET=gs://your-gcs-bucket/
BQ_REGION=your-region
BQ_DATASET_PREFIX=
GOOGLE_APPLICATION_CREDENTIALS=/path/to/service/account/or/adc.json
```

Note: you may need to run `gcloud auth login` to generate the `acd.json` file.

>>>>>>> a649f73c
## Contribute

This project is public. We are more than happy of receiving feedback and contributions. Feel free to open a ticket with a bug, a doubt or a discussion, or open a pull request with a fix or a new feature.<|MERGE_RESOLUTION|>--- conflicted
+++ resolved
@@ -38,7 +38,6 @@
 
 Right now the only way to get access the Analytics toolbox is by installing it directly on your database. Follow the instructions later on.
 
-
 ## Documentation
 
 | Cloud | Documentation |
@@ -59,38 +58,6 @@
 | Postgres | [README.md](./clouds/postgres/README.md) |
 | Databricks | [README.md](./clouds/databricks/README.md) |
 
-<<<<<<< HEAD
-=======
-### BigQuery
-
-The Analytics Toolbox for BigQuery contains SQL functions and JavaScript libraries. The functions are deployed in a dataset called `carto` inside a specific project. In BigQuery, datasets are associated with a region so the functions can only be used with tables stored in datasets with the same region. The JavaScript libraries are deployed in a Google Cloud Storage bucket and referenced by the functions.
-
-**Tools**
-
-Make sure you have installed the following tools:
-
-- `make`: https://www.gnu.org/software/make/
-- `node`: https://www.npmjs.com/ (v14.18)
-- `yarn`: https://yarnpkg.com/ (v1.22)
-- `bq`: https://cloud.google.com/bigquery/docs/bq-command-line-tool
-- `gsutil`: https://cloud.google.com/storage/docs/gsutil (v5.5)
-
-**Environment variables**
-
-The `.env` file contains the variables required to deploy and run the toolbox.
-
-```
-# BigQuery
-BQ_PROJECT=your-bigquery-project
-BQ_BUCKET=gs://your-gcs-bucket/
-BQ_REGION=your-region
-BQ_DATASET_PREFIX=
-GOOGLE_APPLICATION_CREDENTIALS=/path/to/service/account/or/adc.json
-```
-
-Note: you may need to run `gcloud auth login` to generate the `acd.json` file.
-
->>>>>>> a649f73c
 ## Contribute
 
 This project is public. We are more than happy of receiving feedback and contributions. Feel free to open a ticket with a bug, a doubt or a discussion, or open a pull request with a fix or a new feature.